/**
 * @file Representation
 * @author Alexander Rose <alexander.rose@weirdbyte.de>
 */


NGL.SideTypes = {};
NGL.SideTypes[ THREE.FrontSide ] = "front";
NGL.SideTypes[ THREE.BackSide ] = "back";
NGL.SideTypes[ THREE.DoubleSide ] = "double";


NGL.makeRepresentation = function( type, object, viewer, params ){

    if( NGL.debug ) NGL.time( "NGL.makeRepresentation " + type );

    var ReprClass;

    if( type === "buffer" ){

        ReprClass = NGL.BufferRepresentation;

    }else if( object instanceof NGL.Structure ){

        ReprClass = NGL.representationTypes[ type ];

        if( !ReprClass ){

            NGL.error(
                "NGL.makeRepresentation: representation type " + type + " unknown"
            );
            return;

        }

    }else if( object instanceof NGL.Surface || object instanceof NGL.Volume ){

        if( type === "surface" ){

            ReprClass = NGL.SurfaceRepresentation;

        }else if( type === "dot" ){

            ReprClass = NGL.DotRepresentation;

        }else{

            NGL.error(
                "NGL.makeRepresentation: representation type " + type + " unknown"
            );
            return;

        }

    }else if( object instanceof NGL.Trajectory ){

        ReprClass = NGL.TrajectoryRepresentation;

    }else{

        NGL.error(
            "NGL.makeRepresentation: object " + object + " unknown"
        );
        return;

    }

    var repr = new ReprClass( object, viewer, params );

    if( NGL.debug ) NGL.timeEnd( "NGL.makeRepresentation " + type );

    return repr;

};


///////////////////
// Representation

NGL.Representation = function( object, viewer, params ){

    this.viewer = viewer;

    this.queue = new NGL.Queue( this.make.bind( this ) );
    this.tasks = new NGL.Counter();
    this.bufferList = [];

    this.init( params );

};

NGL.Representation.prototype = {

    constructor: NGL.Representation,

    type: "",

    parameters: {

        clipNear: {
            type: "range", step: 1, max: 100, min: 0, buffer: true
        },
        flatShaded: {
            type: "boolean", buffer: true
        },
        opacity: {
            type: "range", step: 0.01, max: 1, min: 0, buffer: true
        },
        side: {
            type: "select", options: NGL.SideTypes, buffer: true,
            int: true
        },
        wireframe: {
            type: "boolean", buffer: true
        },
        linewidth: {
            type: "integer", max: 50, min: 1, buffer: true
        },

        colorScheme: {
            type: "select", update: "color",
            options: NGL.ColorMakerRegistry.getTypes()
        },
        colorScale: {
            type: "select", update: "color",
            options: NGL.ColorMakerRegistry.getScales()
        },
        colorValue: {
            type: "color", update: "color"
        },
        colorDomain: {
            type: "hidden", update: "color"
        },
        colorMode: {
            type: "select", update: "color",
            options: NGL.ColorMakerRegistry.getModes()
        },

        roughness: {
            type: "range", step: 0.01, max: 1, min: 0, buffer: true
        },
        metalness: {
            type: "range", step: 0.01, max: 1, min: 0, buffer: true
        },
        diffuse: {
            type: "color", buffer: true
        },

    },

    init: function( params ){

        var p = params || {};

        this.clipNear = p.clipNear !== undefined ? p.clipNear : 0;
        this.flatShaded = p.flatShaded || false;
        this.side = p.side !== undefined ? p.side : THREE.DoubleSide;
        this.opacity = p.opacity !== undefined ? p.opacity : 1.0;
        this.wireframe = p.wireframe || false;
        this.linewidth = p.linewidth || 1;

        this.setColor( p.color, p );

        this.colorScheme = p.colorScheme || "uniform";
        this.colorScale = p.colorScale || "";
        this.colorValue = p.colorValue || 0x909090;
        this.colorDomain = p.colorDomain || "";
        this.colorMode = p.colorMode || "hcl";

        this.visible = p.visible !== undefined ? p.visible : true;
        this.quality = p.quality;

        this.roughness = p.roughness !== undefined ? p.roughness : 0.4;
        this.metalness = p.metalness !== undefined ? p.metalness : 0.0;
        this.diffuse = p.diffuse !== undefined ? p.diffuse : 0xffffff;

    },

    getColorParams: function(){

        return {

            scheme: this.colorScheme,
            scale: this.colorScale,
            value: this.colorValue,
            domain: this.colorDomain,
            mode: this.colorMode,

        };

    },

    getBufferParams: function( p ){

        return Object.assign( {

            clipNear: this.clipNear,
            flatShaded: this.flatShaded,
            opacity: this.opacity,
            side: this.side,
            wireframe: this.wireframe,
            linewidth: this.linewidth,

            roughness: this.roughness,
            metalness: this.metalness,
            diffuse: this.diffuse,

        }, p );

    },

    setColor: function( value, p ){

        var types = Object.keys( NGL.ColorMakerRegistry.getTypes() );

        if( types.indexOf( value ) !== -1 ){

            if( p ){
                p.colorScheme = value;
            }else{
                this.setParameters( { colorScheme: value } );
            }

        }else if( value !== undefined ){

            value = new THREE.Color( value ).getHex();
            if( p ){
                p.colorScheme = "uniform";
                p.colorValue = value;
            }else{
                this.setParameters( {
                    colorScheme: "uniform", colorValue: value
                } );
            }

        }

        return this;

    },

    prepare: false,

    create: function(){

        // this.bufferList.length = 0;

    },

    update: function(){

        this.build();

    },

    build: function( params ){

        if( !this.prepare ){
            if( !params ){
                params = this.getParameters();
                delete params.quality;
            }
            this.tasks.increment();
            this.make( params, function(){} );
            return;
        }

        // don't let tasks accumulate
        if( this.queue.length() > 0 ){

            this.tasks.change( 1 - this.queue.length() );
            this.queue.kill();

        }else{

            this.tasks.increment();

        }

        if( !params ){
            params = this.getParameters();
            delete params.quality;
        }

        this.queue.push( params );

    },

    make: function( params, callback ){

        if( NGL.debug ) NGL.time( "NGL.Representation.make " + this.type );

        if( params && !params.__update ){
            this.init( params );
        }

        var _make = function(){

            if( params.__update ){
                this.update( params.__update );
                this.viewer.requestRender();
                this.tasks.decrement();
                callback();
            }else{
                this.clear();
                this.create();
                if( !this.manualAttach && !this.disposed ){
                    if( NGL.debug ) NGL.time( "NGL.Representation.attach " + this.type );
                    this.attach( function(){
                        if( NGL.debug ) NGL.timeEnd( "NGL.Representation.attach " + this.type );
                        this.tasks.decrement();
                        callback();
                    }.bind( this ) );
                }
            }

            if( NGL.debug ) NGL.timeEnd( "NGL.Representation.make " + this.type );

        }.bind( this );

        if( this.prepare ){
            this.prepare( _make );
        }else{
            _make();
        }

    },

    attach: function( callback ){

        this.setVisibility( this.visible );

        callback();

    },

    setVisibility: function( value, noRenderRequest ){

        this.visible = value;

        this.bufferList.forEach( function( buffer ){

            buffer.setVisibility( value );

        } );

        if( !noRenderRequest ) this.viewer.requestRender();

        return this;

    },

    setParameters: function( params, what, rebuild ){

        var p = params || {};
        var tp = this.parameters;

        what = what || {};
        rebuild = rebuild || false;

        var bufferParams = {};

        for( var name in p ){

            if( p[ name ] === undefined ) continue;
            if( tp[ name ] === undefined ) continue;

            if( tp[ name ].int ) p[ name ] = parseInt( p[ name ] );
            if( tp[ name ].float ) p[ name ] = parseFloat( p[ name ] );

            // no value change
            if( p[ name ] === this[ name ] ) continue;

            this[ name ] = p[ name ];

            // buffer param
            if( tp[ name ].buffer ){
                if( tp[ name ].buffer === true ){
                    bufferParams[ name ] = p[ name ];
                }else{
                    bufferParams[ tp[ name ].buffer ] = p[ name ];
                }
            }

            // mark for update
            if( tp[ name ].update ){
                what[ tp[ name ].update ] = true;
            }

            // mark for rebuild
            if( tp[ name ].rebuild &&
                !( tp[ name ].rebuild === "impostor" &&
                    NGL.extensionFragDepth && !this.disableImpostor )
            ){
                rebuild = true;
            }

        }

        //

        if( rebuild ){

            this.build();

        }else{

            this.bufferList.forEach( function( buffer ){
                buffer.setParameters( bufferParams );
            } );

            if( Object.keys( what ).length ){
                this.update( what );  // update buffer attribute
            }

            this.viewer.requestRender();

        }

        return this;

    },

    getParameters: function(){

        // FIXME move specific parts to subclasses
        var params = {

            visible: this.visible,
            sele: this.selection ? this.selection.string : undefined,
            disableImpostor: this.disableImpostor,
            quality: this.quality

        };

        Object.keys( this.parameters ).forEach( function( name ){

            params[ name ] = this[ name ];

        }, this );

        // if( typeof this.radius === "string" ){

        //     params[ "radiusType" ] = this.radius;
        //     delete params[ "radius" ];

        // }

        return params;

    },

    clear: function(){

        this.bufferList.forEach( function( buffer ){

            this.viewer.remove( buffer );
            buffer.dispose();

        }, this );

        this.bufferList.length = 0;

        this.viewer.requestRender();

    },

    dispose: function(){

        this.disposed = true;
        this.queue.kill();
        this.tasks.dispose();
        this.clear();

    }

};


NGL.BufferRepresentation = function( buffer, viewer, params ){

    NGL.Representation.call( this, buffer, viewer, params );

    this.buffer = buffer;

    this.build();

};

NGL.BufferRepresentation.prototype = NGL.createObject(

    NGL.Representation.prototype, {

    constructor: NGL.BufferRepresentation,

    type: "buffer",

    parameters: Object.assign( {

    }, NGL.Representation.prototype.parameters, {

        colorScheme: null,
        colorScale: null,
        colorValue: null,
        colorDomain: null,
        colorMode: null

    } ),

    create: function(){

        this.bufferList.push( this.buffer );

    },

    attach: function( callback ){

        this.bufferList.forEach( function( buffer ){

            this.viewer.add( buffer );

        }, this );

        this.setVisibility( this.visible );

        callback();

    }

} );


/////////////////////////////
// Structure representation

NGL.StructureRepresentation = function( structure, viewer, params ){

    this.polymerList = [];

    this.structure = structure;
    this.selection = new NGL.Selection(
        params.sele, this.getAssemblySele( params.assembly, structure )
    );
    this.structureView = this.structure.getView( this.selection );

    NGL.Representation.call( this, structure, viewer, params );

    if( structure.biomolDict ){
        var biomolOptions = { "__AU": "AU" };
        Object.keys( structure.biomolDict ).forEach( function( k ){
            biomolOptions[ k ] = k;
        } );
        biomolOptions[ "" ] = "";
        this.parameters.assembly = {
            type: "select",
            options: biomolOptions,
            rebuild: true
        };
    }else{
        this.parameters.assembly = null;
    }

    // must come after structureView to ensure selection change signals
    // have already updated the structureView
    this.selection.signals.stringChanged.add( function(){
        this.build();
    }.bind( this ) );

    this.build();

};

NGL.StructureRepresentation.prototype = NGL.createObject(

    NGL.Representation.prototype, {

    constructor: NGL.StructureRepresentation,

    type: "structure",

    parameters: Object.assign( {

        radiusType: {
            type: "select", options: NGL.RadiusFactory.types
        },
        radius: {
            type: "number", precision: 3, max: 10.0, min: 0.001
        },
        scale: {
            type: "number", precision: 3, max: 10.0, min: 0.001
        },
        assembly: null

    }, NGL.Representation.prototype.parameters ),

    defaultScale: {
        "vdw": 1.0,
        "covalent": 1.0,
        "bfactor": 0.01,
        "sstruc": 1.0
    },

    defaultSize: 1.0,

    init: function( params ){

        var p = params || {};
        p.colorScheme = p.colorScheme || "element";

        this.radius = p.radius || "vdw";
        this.scale = p.scale || 1.0;
        this.assembly = p.assembly || "";

        // TODO find a nicer way ...
        // var combinedString = this.selection.combinedString;
        // this.setSelection( p.sele, this.getAssemblySele( p.assembly ), true );
        // if( combinedString !== this.selection.combinedString ){
        //     this.atomSet.applySelection();
        // }

        NGL.Representation.prototype.init.call( this, p );

    },

    getAssemblySele: function( assemblyName, structure ){

        structure = structure || this.structure;
        assemblyName = assemblyName || structure.defaultAssembly;

        var assembly = structure.biomolDict[ assemblyName ];
        var extraString = "";
        if( assembly && assembly.chainList &&
            assembly.chainList.length < structure.chainCount
        ){
            extraString = ":" + assembly.chainList.join( " OR :" );
        }

        // console.log( "getAssemblySele", extraString );

        return extraString;

    },

    getColorParams: function(){

        var p = NGL.Representation.prototype.getColorParams.call( this );
        p.structure = this.structure;

        return p;

    },

    getAtomData: function( what, params ){

        var atomDataParams = Object.assign( {
            what: what,
            colorParams: this.getColorParams(),
            radiusParams: { "radius": this.radius, "scale": this.scale }
        }, params );

        return NGL.getAtomData( this.structureView, atomDataParams );

    },

    getBondData: function( what, params ){

        var bondDataParams = Object.assign( {
            what: what,
            colorParams: this.getColorParams(),
            radiusParams: { "radius": this.radius, "scale": this.scale }
        }, params );

        return NGL.getBondData( this.structureView, bondDataParams );

    },

    getData: function( what ){

        return {
            "atom": this.getAtomData( what ),
            "bond": this.getBondData( what )
        };

    },

    setSelection: function( string, silent ){

        this.selection.setString( string, silent );

        return this;

    },

    setParameters: function( params, what, rebuild ){

        what = what || {};

        if( params && params[ "radiusType" ] !== undefined ){
            if( params[ "radiusType" ] === "size" ){
                this.radius = this.defaultSize;
            }else{
                this.radius = params[ "radiusType" ];
            }
            what[ "radius" ] = true;
            if( !NGL.extensionFragDepth || this.disableImpostor ){
                rebuild = true;
            }
        }

        if( params && params[ "radius" ] !== undefined ){
            what[ "radius" ] = true;
            if( !NGL.extensionFragDepth || this.disableImpostor ){
                rebuild = true;
            }
        }

        if( params && params[ "scale" ] !== undefined ){
            what[ "radius" ] = true;
            if( !NGL.extensionFragDepth || this.disableImpostor ){
                rebuild = true;
            }
        }

        if( params && params[ "assembly" ] !== undefined ){
            this.setSelection( undefined, this.getAssemblySele( params[ "assembly" ] ) );
        }

        NGL.Representation.prototype.setParameters.call(
            this, params, what, rebuild
        );

        return this;

    },

    attach: function( callback ){

        var viewer = this.viewer;
        var structure = this.structure;
        var assembly = this.assembly;

        if( assembly === "" ){
            assembly = structure.defaultAssembly;
        }

        // NGL.log( structure.biomolDict );

        var instanceList = [];

        if( structure.biomolDict && structure.biomolDict[ assembly ] ){

            var matrixDict = structure.biomolDict[ assembly ].matrixDict;

            Object.keys( matrixDict ).forEach( function( name, i ){

                instanceList.push( {

                    id: i + 1,
                    name: name,
                    assembly: assembly,
                    matrix: matrixDict[ name ]

                } );

            } );

        }

        this.bufferList.forEach( function( buffer, i, list ){

            // async to appease Chrome

            // requestAnimationFrame( function(){

                if( instanceList.length >= 1 ){
                    viewer.add( buffer, instanceList );
                }else{
                    viewer.add( buffer );
                }

                if( i === list.length - 1 ){
                    callback();
                }

            // } );

        } );

        this.setVisibility( this.visible );

        if( this.bufferList.length === 0 ) callback();

    },

    clear: function(){

        this.polymerList.length = 0;

        NGL.Representation.prototype.clear.call( this );

    },

    dispose: function(){

        this.structureView.dispose();

        delete this.structure;
        delete this.structureView;

        NGL.Representation.prototype.dispose.call( this );

    }

} );


NGL.SpacefillRepresentation = function( structure, viewer, params ){

    NGL.StructureRepresentation.call( this, structure, viewer, params );

};

NGL.SpacefillRepresentation.prototype = NGL.createObject(

    NGL.StructureRepresentation.prototype, {

    constructor: NGL.SpacefillRepresentation,

    type: "spacefill",

    parameters: Object.assign( {

        sphereDetail: {
            type: "integer", max: 3, min: 0, rebuild: "impostor"
        }

    }, NGL.StructureRepresentation.prototype.parameters ),

    init: function( params ){

        var p = params || {};

        this.disableImpostor = p.disableImpostor || false;

        if( p.quality === "low" ){
            this.sphereDetail = 0;
        }else if( p.quality === "medium" ){
            this.sphereDetail = 1;
        }else if( p.quality === "high" ){
            this.sphereDetail = 2;
        }else{
            this.sphereDetail = p.sphereDetail !== undefined ? p.sphereDetail : 1;
        }

        NGL.StructureRepresentation.prototype.init.call( this, p );

    },

    create: function(){

        if( this.structureView.atomCount === 0 ) return;

        var atomData = this.getAtomData();

        this.sphereBuffer = new NGL.SphereBuffer(
            atomData.position,
            atomData.color,
            atomData.radius,
            atomData.pickingColor,
            this.getBufferParams( {
                sphereDetail: this.sphereDetail,
                dullInterior: true
            } ),
            this.disableImpostor
        );

        this.bufferList.push( this.sphereBuffer );

    },

    update: function( what ){

        if( this.structureView.atomCount === 0 ) return;
        if( this.bufferList.length === 0 ) return;

        var atomData = this.getAtomData( what );
        var sphereData = {};

        if( !what || what[ "position" ] ){
            sphereData[ "position" ] = atomData.position;
        }

        if( !what || what[ "color" ] ){
            sphereData[ "color" ] = atomData.color;
        }

        if( !what || what[ "radius" ] ){
            sphereData[ "radius" ] = atomData.radius;
        }

        this.sphereBuffer.setAttributes( sphereData );

    }

} );


NGL.PointRepresentation = function( structure, viewer, params ){

    NGL.StructureRepresentation.call( this, structure, viewer, params );

};

NGL.PointRepresentation.prototype = NGL.createObject(

    NGL.StructureRepresentation.prototype, {

    constructor: NGL.PointRepresentation,

    type: "point",

    parameters: Object.assign( {

        pointSize: {
            type: "number", precision: 1, max: 100, min: 0, buffer: true
        },
        sizeAttenuation: {
            type: "boolean", buffer: true
        },
        sortParticles: {
            type: "boolean", rebuild: true
        },
        useTexture: {
            type: "boolean", buffer: true
        },
        alphaTest: {
            type: "range", step: 0.001, max: 1, min: 0, buffer: true
        },
        forceTransparent: {
            type: "boolean", buffer: true
        },
        edgeBleach: {
            type: "range", step: 0.001, max: 1, min: 0, buffer: true
        },

    }, NGL.Representation.prototype.parameters, {

        flatShaded: null,
        wireframe: null,
        linewidth: null,

        roughness: null,
        metalness: null

    } ),

    init: function( params ){

        var p = params || {};

        this.pointSize = p.pointSize || 1;
        this.sizeAttenuation = p.sizeAttenuation !== undefined ? p.sizeAttenuation : true;
        this.sortParticles = p.sortParticles !== undefined ? p.sortParticles : false;
        this.useTexture = p.useTexture !== undefined ? p.useTexture : false;
        this.alphaTest = p.alphaTest !== undefined ? p.alphaTest : 0.5;
        this.forceTransparent = p.forceTransparent !== undefined ? p.forceTransparent : false;
        this.edgeBleach = p.edgeBleach !== undefined ? p.edgeBleach : 0.0;

        NGL.StructureRepresentation.prototype.init.call( this, p );

    },

    create: function(){

        if( this.structureView.atomCount === 0 ) return;

        var atomData = this.getAtomData( { position: true, color: true } );

        this.pointBuffer = new NGL.PointBuffer(
            atomData.position,
            atomData.color,
            this.getBufferParams( {
                pointSize: this.pointSize,
                sizeAttenuation: this.sizeAttenuation,
                sortParticles: this.sortParticles,
                useTexture: this.useTexture,
                alphaTest: this.alphaTest,
                forceTransparent: this.forceTransparent,
                edgeBleach: this.edgeBleach
            } )
        );

        this.bufferList.push( this.pointBuffer );

    },

    update: function( what ){

        if( this.structureView.atomCount === 0 ) return;
        if( this.bufferList.length === 0 ) return;

        var atomData = this.getAtomData( what );
        var pointData = {};

        if( !what || what[ "position" ] ){
            pointData[ "position" ] = atomData.position;
        }

        if( !what || what[ "color" ] ){
            pointData[ "color" ] = atomData.color;
        }

        this.pointBuffer.setAttributes( pointData );

    }

} );


NGL.LabelRepresentation = function( structure, viewer, params ){

    NGL.StructureRepresentation.call( this, structure, viewer, params );

};

NGL.LabelRepresentation.prototype = NGL.createObject(

    NGL.StructureRepresentation.prototype, {

    constructor: NGL.LabelRepresentation,

    type: "label",

    parameters: Object.assign( {

        labelType: {
            type: "select", options: NGL.LabelFactory.types, rebuild: true
        },
        fontFamily: {
            type: "select", options: {
                "sans-serif": "sans-serif",
                "monospace": "monospace",
                "serif": "serif"
            },
            buffer: true
        },
        fontStyle: {
            type: "select", options: {
                "normal": "normal",
                "italic": "italic"
            },
            buffer: true
        },
        fontWeight: {
            type: "select", options: {
                "normal": "normal",
                "bold": "bold"
            },
            buffer: true
        },
        sdf: {
            type: "boolean", buffer: true
        },

    }, NGL.StructureRepresentation.prototype.parameters, {

        side: null,
        flatShaded: null,
        wireframe: null,
        linewidth: null,

        roughness: null,
        metalness: null,
        diffuse: null,

    } ),

    init: function( params ){

        var p = params || {};

        this.labelType = p.labelType || "res";
        this.labelText = p.labelText || {};
        this.fontFamily = p.fontFamily || "sans-serif";
        this.fontStyle = p.fontStyle || "normal";
        this.fontWeight = p.fontWeight || "bold";
        this.sdf = p.sdf !== undefined ? p.sdf : NGL.browser !== "Firefox";  // FIXME

        NGL.StructureRepresentation.prototype.init.call( this, p );

    },

    create: function(){

        if( this.structureView.atomCount === 0 ) return;

        var text = [];
        var labelFactory = new NGL.LabelFactory(
            this.labelType, this.labelText
        );

        var atomData = this.getAtomData( {
            position: true, color: true, radius: true
        } );
        this.structureView.eachAtom( function( ap ){
            text.push( labelFactory.atomLabel( ap ) );
        } );

        this.textBuffer = new NGL.TextBuffer(
            atomData.position,
            atomData.radius,
            atomData.color,
            text,
            this.getBufferParams( {
                fontFamily: this.fontFamily,
                fontStyle: this.fontStyle,
                fontWeight: this.fontWeight,
                sdf: this.sdf
            } )
        );

        this.bufferList.push( this.textBuffer );

    },

    update: function( what ){

        if( this.structureView.atomCount === 0 ) return;
        if( this.bufferList.length === 0 ) return;

        var atomData = this.getAtomData( what );
        var textData = {};

        if( !what || what[ "position" ] ){
            textData[ "position" ] = atomData.position;
        }

        if( !what || what[ "radius" ] ){
            textData[ "size" ] = atomData.radius;
        }

        if( !what || what[ "color" ] ){
            textData[ "color" ] = atomData.color;
        }

        this.textBuffer.setAttributes( textData );

    }

} );


NGL.BallAndStickRepresentation = function( structure, viewer, params ){

    NGL.StructureRepresentation.call( this, structure, viewer, params );

};

NGL.BallAndStickRepresentation.prototype = NGL.createObject(

    NGL.StructureRepresentation.prototype, {

    constructor: NGL.BallAndStickRepresentation,

    type: "ball+stick",

    defaultSize: 0.15,

    parameters: Object.assign( {

        sphereDetail: {
            type: "integer", max: 3, min: 0, rebuild: "impostor"
        },
        radiusSegments: {
            type: "integer", max: 25, min: 5, rebuild: "impostor"
        },
        aspectRatio: {
            type: "number", precision: 1, max: 10.0, min: 1.0
        },
        lineOnly: {
            type: "boolean", rebuild: true
        }

    }, NGL.StructureRepresentation.prototype.parameters ),

    init: function( params ){

        var p = params || {};
        p.radius = p.radius || this.defaultSize;

        this.disableImpostor = p.disableImpostor || false;

        if( p.quality === "low" ){
            this.sphereDetail = 0;
            this.radiusSegments = 5;
        }else if( p.quality === "medium" ){
            this.sphereDetail = 1;
            this.radiusSegments = 10;
        }else if( p.quality === "high" ){
            this.sphereDetail = 2;
            this.radiusSegments = 20;
        }else{
            this.sphereDetail = p.sphereDetail !== undefined ? p.sphereDetail : 1;
            this.radiusSegments = p.radiusSegments !== undefined ? p.radiusSegments : 10;
        }

        this.aspectRatio = p.aspectRatio || 2.0;
        this.lineOnly = p.lineOnly || false;

        NGL.StructureRepresentation.prototype.init.call( this, p );

    },

    getData: function( what ){

        var atomDataParams = {
            radiusParams: { "radius": this.radius, "scale": this.scale * this.aspectRatio }
        };

        return {
            "atom": this.getAtomData( what, atomDataParams ),
            "bond": this.getBondData( what )
        };

    },

    create: function(){

        if( this.structureView.atomCount === 0 ) return;

        if( this.lineOnly ){

            var bondData = this.getBondData();

            this.lineBuffer = new NGL.LineBuffer(
                bondData.position1,
                bondData.position2,
                bondData.color1,
                bondData.color2,
                this.getBufferParams()
            );

            this.bufferList.push( this.lineBuffer );

        }else{

            var data = this.getData();

            this.sphereBuffer = new NGL.SphereBuffer(
                data.atom.position,
                data.atom.color,
                data.atom.radius,
                data.atom.pickingColor,
                this.getBufferParams( {
                    sphereDetail: this.sphereDetail,
                    dullInterior: true
                } ),
                this.disableImpostor
            );

            this.__center = new Float32Array( this.structureView.bondCount * 3 );

            this.cylinderBuffer = new NGL.CylinderBuffer(
                data.bond.position1,
                data.bond.position2,
                data.bond.color1,
                data.bond.color2,
                data.bond.radius,
                data.bond.pickingColor1,
                data.bond.pickingColor2,
                this.getBufferParams( {
                    shift: 0,
                    cap: true,
                    radiusSegments: this.radiusSegments,
                    dullInterior: true
                } ),
                this.disableImpostor
            );

            this.bufferList.push( this.sphereBuffer, this.cylinderBuffer );

        }

    },

    update: function( what ){

        if( this.structureView.atomCount === 0 ) return;
        if( this.bufferList.length === 0 ) return;

        var data = this.getData( what );
        var sphereData = {};
        var cylinderData = {};

        if( !what || what[ "position" ] ){
            sphereData[ "position" ] = data.atom.position;
            var from = data.bond.position1;
            var to = data.bond.position2;
            cylinderData[ "position" ] = NGL.Utils.calculateCenterArray(
                from, to, this.__center
            );
            cylinderData[ "position1" ] = from;
            cylinderData[ "position2" ] = to;
        }

        if( !what || what[ "color" ] ){
            sphereData[ "color" ] = data.atom.color;
            cylinderData[ "color" ] = data.bond.color1;
            cylinderData[ "color2" ] = data.bond.color2;
        }

        if( !what || what[ "radius" ] ){
            sphereData[ "radius" ] = data.atom.radius;
            cylinderData[ "radius" ] = data.bond.radius;
        }

        this.sphereBuffer.setAttributes( sphereData );
        this.cylinderBuffer.setAttributes( cylinderData );

    },

    setParameters: function( params ){

        var rebuild = false;
        var what = {};

        if( params && params[ "aspectRatio" ] ){

            what[ "radius" ] = true;
            if( !NGL.extensionFragDepth || this.disableImpostor ){
                rebuild = true;
            }

        }

        NGL.StructureRepresentation.prototype.setParameters.call(
            this, params, what, rebuild
        );

        return this;

    }

} );


NGL.LicoriceRepresentation = function( structure, viewer, params ){

    NGL.BallAndStickRepresentation.call( this, structure, viewer, params );

};

NGL.LicoriceRepresentation.prototype = NGL.createObject(

    NGL.BallAndStickRepresentation.prototype, {

    constructor: NGL.LicoriceRepresentation,

    type: "licorice",

    parameters: Object.assign(
        {}, NGL.BallAndStickRepresentation.prototype.parameters, { aspectRatio: null }
    ),

    init: function( params ){

        var p = params || {};
        p.aspectRatio = 1.0;

        NGL.BallAndStickRepresentation.prototype.init.call( this, p );

    }

} );


NGL.LineRepresentation = function( structure, viewer, params ){

    NGL.StructureRepresentation.call( this, structure, viewer, params );

};

NGL.LineRepresentation.prototype = NGL.createObject(

    NGL.StructureRepresentation.prototype, {

    constructor: NGL.LineRepresentation,

    type: "line",

    parameters: Object.assign( {


    }, NGL.Representation.prototype.parameters, {

        flatShaded: null,
        side: null,
        wireframe: null,

        roughness: null,
        metalness: null,
        diffuse: null,

    } ),

    init: function( params ){

        var p = params || {};

        this.linewidth = p.linewidth || 1;

        NGL.StructureRepresentation.prototype.init.call( this, p );

    },

    create: function(){

        if( this.structureView.atomCount === 0 ) return;

        var bondData = this.getBondData( { position: true, color: true } );

        this.lineBuffer = new NGL.LineBuffer(
            bondData.position1,
            bondData.position2,
            bondData.color1,
            bondData.color2,
            this.getBufferParams()
        );

        this.bufferList.push( this.lineBuffer );

    },

    update: function( what ){

        if( this.structureView.atomCount === 0 ) return;
        if( this.bufferList.length === 0 ) return;

        var bondData = this.getBondData( what );
        var lineData = {};

        if( !what || what[ "position" ] ){
            lineData[ "from" ] = bondData.position1;
            lineData[ "to" ] = bondData.position2;
        }

        if( !what || what[ "color" ] ){
            lineData[ "color" ] = bondData.color1;
            lineData[ "color2" ] = bondData.color2;
        }

        this.lineBuffer.setAttributes( lineData );

    }

} );


NGL.HyperballRepresentation = function( structure, viewer, params ){

    NGL.LicoriceRepresentation.call( this, structure, viewer, params );

    this.defaultScale[ "vdw" ] = 0.2;

};

NGL.HyperballRepresentation.prototype = NGL.createObject(

    NGL.LicoriceRepresentation.prototype, {

    constructor: NGL.HyperballRepresentation,

    type: "hyperball",

    defaultSize: 1.0,

    parameters: Object.assign( {

        shrink: {
            type: "number", precision: 3, max: 1.0, min: 0.001, buffer: true
        }

    }, NGL.LicoriceRepresentation.prototype.parameters ),

    init: function( params ){

        var p = params || {};
        p.scale = p.scale || 0.2;
        p.radius = p.radius || "vdw";

        this.shrink = p.shrink || 0.12;

        NGL.LicoriceRepresentation.prototype.init.call( this, p );

    },

    getData: function( what ){

        var bondParams;

        if( !what || what[ "radius" ] ){
            bondParams = { radius2: true };
        }

        return {
            "atom": this.getAtomData( what ),
            "bond": this.getBondData( what, bondParams )
        };

    },

    create: function(){

        if( this.structureView.atomCount === 0 ) return;

        var data = this.getData();

        this.sphereBuffer = new NGL.SphereBuffer(
            data.atom.position,
            data.atom.color,
            data.atom.radius,
            data.atom.pickingColor,
            this.getBufferParams( {
                sphereDetail: this.sphereDetail,
                dullInterior: true
            } ),
            this.disableImpostor
        );

        this.__center = new Float32Array( this.structureView.bondCount * 3 );

        this.stickBuffer = new NGL.HyperballStickBuffer(
            data.bond.position1,
            data.bond.position2,
            data.bond.color1,
            data.bond.color2,
            data.bond.radius1,
            data.bond.radius2,
            data.bond.pickingColor1,
            data.bond.pickingColor2,
            this.getBufferParams( {
                shrink: this.shrink,
                radiusSegments: this.radiusSegments,
                dullInterior: true
            } ),
            this.disableImpostor
        );

        this.bufferList.push( this.sphereBuffer, this.stickBuffer );

    },

    update: function( what ){

        if( this.structureView.atomCount === 0 ) return;
        if( this.bufferList.length === 0 ) return;

        var data = this.getData( what );
        var sphereData = {};
        var stickData = {};

        if( !what || what[ "position" ] ){
            sphereData[ "position" ] = data.atom.position;
            var from = data.bond.position1;
            var to = data.bond.position2;
            stickData[ "position" ] = NGL.Utils.calculateCenterArray(
                from, to, this.__center
            );
            stickData[ "position1" ] = from;
            stickData[ "position2" ] = to;
        }

        if( !what || what[ "color" ] ){
            sphereData[ "color" ] = data.atom.color;
            stickData[ "color" ] = data.bond.color1;
            stickData[ "color2" ] = data.bond.color2;
        }

        if( !what || what[ "radius" ] ){
            sphereData[ "radius" ] = data.atom.radius;
            stickData[ "radius" ] = data.bond.radius1;
            stickData[ "radius2" ] = data.bond.radius2;
        }

        this.sphereBuffer.setAttributes( sphereData );
        this.stickBuffer.setAttributes( stickData );

    },

} );


NGL.BackboneRepresentation = function( structure, viewer, params ){

    NGL.BallAndStickRepresentation.call( this, structure, viewer, params );

};

NGL.BackboneRepresentation.prototype = NGL.createObject(

    NGL.BallAndStickRepresentation.prototype, {

    constructor: NGL.BackboneRepresentation,

    type: "backbone",

    defaultSize: 0.25,

    parameters: Object.assign( {

    }, NGL.BallAndStickRepresentation.prototype.parameters ),

    init: function( params ){

        var p = params || {};
        p.aspectRatio = p.aspectRatio || 1.0;

        NGL.BallAndStickRepresentation.prototype.init.call( this, p );

    },

    getAtomData: function( what ){

        var sphereScale = this.scale * this.aspectRatio;

        var atomDataParams = {
            atomSet: this.structureView.atomSetCache[ "__backbone" ],
            radiusParams: { "radius": this.radius, "scale": sphereScale }
        };

        return NGL.BallAndStickRepresentation.prototype.getAtomData.call(
            this, what, atomDataParams
        );

    },

    getBondData: function( what ){

        var bondDataParams = {
            bondSet: this.structureView.getBackboneBondSet(),
            bondStore: this.structure.backboneBondStore
        };

        return NGL.BallAndStickRepresentation.prototype.getBondData.call(
            this, what, bondDataParams
        );

    }

} );


NGL.BaseRepresentation = function( structure, viewer, params ){

    NGL.StructureRepresentation.call( this, structure, viewer, params );

};

NGL.BaseRepresentation.prototype = NGL.createObject(

    NGL.StructureRepresentation.prototype, {

    constructor: NGL.BaseRepresentation,

    type: "base",

    defaultSize: 0.2,

    parameters: Object.assign( {

        aspectRatio: {
            type: "number", precision: 1, max: 10.0, min: 1.0
        },
        sphereDetail: {
            type: "integer", max: 3, min: 0, rebuild: "impostor"
        },
        radiusSegments: {
            type: "integer", max: 50, min: 5, rebuild: "impostor"
        }

    }, NGL.StructureRepresentation.prototype.parameters ),

    init: function( params ){

        var p = params || {};
        p.radius = p.radius || this.defaultSize;

        this.disableImpostor = p.disableImpostor || false;

        if( p.quality === "low" ){
            this.sphereDetail = 0;
            this.radiusSegments = 5;
        }else if( p.quality === "medium" ){
            this.sphereDetail = 1;
            this.radiusSegments = 10;
        }else if( p.quality === "high" ){
            this.sphereDetail = 2;
            this.radiusSegments = 20;
        }else{
            this.sphereDetail = p.sphereDetail !== undefined ? p.sphereDetail : 1;
            this.radiusSegments = p.radiusSegments !== undefined ? p.radiusSegments : 10;
        }

        this.aspectRatio = p.aspectRatio || 1.0;

        NGL.StructureRepresentation.prototype.init.call( this, p );

    },

    create: function(){

        if( this.atomSet.atomCount === 0 ) return;

        var test = this.selection.test;

        this.baseAtomSet = new NGL.AtomSet();
        this.baseBondSet = new NGL.BondSet();

        var baSet = this.baseAtomSet;
        var bbSet = this.baseBondSet;

        baSet.structure = this.structure;
        bbSet.structure = this.structure;

        var a1, a2;
        var bases = [ "A", "G", "DA", "DG" ];

        this.structure.eachFiber( function( f ){

            if( f.residueCount < 1 || !f.isNucleic() ) return;

            f.eachResidue( function( r ){

                a1 = r.getTraceAtom();

                if( bases.indexOf( r.resname ) !== -1 ){
                    a2 = r.getAtomByName( "N1" );
                }else{
                    a2 = r.getAtomByName( "N3" );
                }

                if( !test || test( a1 ) ){

                    baSet.addAtom( a1 );
                    baSet.addAtom( a2 );
                    bbSet.addBond( a1, a2, true );

                }

            } );

        } );

        if( baSet.atomCount === 0 ) return;

        var sphereScale = this.scale * this.aspectRatio;

        this.sphereBuffer = new NGL.SphereBuffer(
            baSet.atomPosition(),
            baSet.atomColor( null, this.getColorParams() ),
            baSet.atomRadius( null, this.radius, sphereScale ),
            baSet.atomPickingColor(),
            this.getBufferParams( {
                sphereDetail: this.sphereDetail,
                dullInterior: true
            } ),
            this.disableImpostor
        );

        this.cylinderBuffer = new NGL.CylinderBuffer(
            bbSet.bondPosition( null, 0 ),
            bbSet.bondPosition( null, 1 ),
            bbSet.bondColor( null, 0, this.getColorParams() ),
            bbSet.bondColor( null, 1, this.getColorParams() ),
            bbSet.bondRadius( null, 0, this.radius, this.scale ),
            bbSet.bondPickingColor( null, 0 ),
            bbSet.bondPickingColor( null, 1 ),
            this.getBufferParams( {
                shift: 0,
                cap: true,
                radiusSegments: this.radiusSegments,
                dullInterior: true
            } ),
            this.disableImpostor
        );

        this.bufferList.push( this.sphereBuffer, this.cylinderBuffer );

    },

    update: function( what ){

        if( this.atomSet.atomCount === 0 ) return;
        if( this.bufferList.length === 0 ) return;

        what = what || {};

        var baSet = this.baseAtomSet;
        var bbSet = this.baseBondSet;

        if( baSet.atomCount === 0 ) return;

        var sphereData = {};
        var cylinderData = {};

        if( what[ "position" ] ){

            sphereData[ "position" ] = baSet.atomPosition();

            var from = bbSet.bondPosition( null, 0 );
            var to = bbSet.bondPosition( null, 1 );

            cylinderData[ "position" ] = NGL.Utils.calculateCenterArray(
                from, to
            );
            cylinderData[ "position1" ] = from;
            cylinderData[ "position2" ] = to;

        }

        if( what[ "color" ] ){

            sphereData[ "color" ] = baSet.atomColor(
                null, this.getColorParams()
            );

            cylinderData[ "color" ] = bbSet.bondColor(
                null, 0, this.getColorParams()
            );
            cylinderData[ "color2" ] = bbSet.bondColor(
                null, 1, this.getColorParams()
            );

        }

        if( what[ "radius" ] || what[ "scale" ] ){

            sphereData[ "radius" ] = baSet.atomRadius(
                null, this.radius, this.scale * this.aspectRatio
            );

            cylinderData[ "radius" ] = bbSet.bondRadius(
                null, 0, this.radius, this.scale
            );

        }

        this.sphereBuffer.setAttributes( sphereData );
        this.cylinderBuffer.setAttributes( cylinderData );

    },

    setParameters: function( params ){

        var rebuild = false;
        var what = {};

        if( params && params[ "aspectRatio" ] ){

            what[ "radius" ] = true;
            what[ "scale" ] = true;
            if( !NGL.extensionFragDepth || this.disableImpostor ){
                rebuild = true;
            }

        }

        NGL.StructureRepresentation.prototype.setParameters.call(
            this, params, what, rebuild
        );

        return this;

    },

    clear: function(){

        if( this.baseAtomSet ) this.baseAtomSet.dispose();
        if( this.baseBondSet ) this.baseAtomSet.dispose();

        NGL.StructureRepresentation.prototype.clear.call( this );

    }

} );


NGL.CartoonRepresentation = function( structure, viewer, params ){

    NGL.StructureRepresentation.call( this, structure, viewer, params );

};

NGL.CartoonRepresentation.prototype = NGL.createObject(

    NGL.StructureRepresentation.prototype, {

    constructor: NGL.CartoonRepresentation,

    type: "cartoon",

    parameters: Object.assign( {

        aspectRatio: {
            type: "number", precision: 1, max: 10.0, min: 1.0
        },
        subdiv: {
            type: "integer", max: 50, min: 1, rebuild: true
        },
        radialSegments: {
            type: "integer", max: 50, min: 1, rebuild: true
        },
        tension: {
            type: "number", precision: 1, max: 1.0, min: 0.1
        },
        capped: {
            type: "boolean", rebuild: true
        },
        arrows: {
            type: "boolean", rebuild: true
        }

    }, NGL.StructureRepresentation.prototype.parameters ),

    init: function( params ){

        var p = params || {};
        p.colorScheme = p.colorScheme || "sstruc";
        p.radius = p.radius || "sstruc";

        if( p.quality === "low" ){
            this.subdiv = 3;
            this.radialSegments = 6;
        }else if( p.quality === "medium" ){
            this.subdiv = 6;
            this.radialSegments = 10;
        }else if( p.quality === "high" ){
            this.subdiv = 12;
            this.radialSegments = 20;
        }else{
            this.subdiv = p.subdiv || 6;
            this.radialSegments = p.radialSegments || 10;
        }

        this.aspectRatio = p.aspectRatio || 3.0;
        this.tension = p.tension || NaN;
        this.capped = p.capped || true;
        this.arrows = p.arrows || false;

        NGL.StructureRepresentation.prototype.init.call( this, p );

    },

    create: function(){

        if( this.structureView.atomCount === 0 ){
            return;
        }

        this.structure.eachPolymer( function( polymer ){

            if( polymer.residueCount < 4 ) return;
            this.polymerList.push( polymer );

            var spline = new NGL.Spline( polymer, this.arrows );

            var subPos = spline.getSubdividedPosition(
                this.subdiv, this.tension
            );
            var subOri = spline.getSubdividedOrientation(
                this.subdiv, this.tension
            );
            var subCol = spline.getSubdividedColor(
                this.subdiv, this.getColorParams()
            );
            var subSize = spline.getSubdividedSize(
                this.subdiv, this.radius, this.scale
            );

            var rp = polymer.structure.getResidueProxy();
            rp.index = polymer.residueIndexStart;

            var rx = 1.0 * this.aspectRatio;
            var ry = 1.0;

            if( polymer.isCg() ){
                ry = rx;
            }

            this.bufferList.push(
                new NGL.TubeMeshBuffer(
                    subPos.position,
                    subOri.normal,
                    subOri.binormal,
                    subOri.tangent,
                    subCol.color,
                    subSize.size,
                    subCol.pickingColor,
                    this.getBufferParams( {
                        radialSegments: this.radialSegments,
                        rx: rx,
                        ry: ry,
                        capped: this.capped,
                        dullInterior: true
                    } )
                )
            );

        }.bind( this ), this.selection, true );

    },

    update: function( what ){

        if( this.structureView.atomCount === 0 ) return;
        if( this.bufferList.length === 0 ) return;

        NGL.time( "cartoon repr update" );

        what = what || {};

        var i = 0;
        var n = this.polymerList.length;

        for( i = 0; i < n; ++i ){

            var polymer = this.polymerList[ i ];

            if( polymer.residueCount < 4 ) return;

            var bufferData = {};
            var spline = new NGL.Spline( polymer, this.arrows );

            this.bufferList[ i ].rx = this.aspectRatio;

            if( what[ "position" ] || what[ "radius" ] ){

                var subPos = spline.getSubdividedPosition( this.subdiv, this.tension );
                var subOri = spline.getSubdividedOrientation( this.subdiv, this.tension );
                var subSize = spline.getSubdividedSize(
                    this.subdiv, this.radius, this.scale
                );

                bufferData[ "position" ] = subPos.position;
                bufferData[ "normal" ] = subOri.normal;
                bufferData[ "binormal" ] = subOri.binormal;
                bufferData[ "tangent" ] = subOri.tangent;
                bufferData[ "size" ] = subSize.size;

            }

            if( what[ "color" ] ){

                var subCol = spline.getSubdividedColor(
                    this.subdiv, this.getColorParams()
                );

                bufferData[ "color" ] = subCol.color;
                bufferData[ "pickingColor" ] = subCol.pickingColor;

            }

            this.bufferList[ i ].setAttributes( bufferData );

        }

        NGL.timeEnd( "cartoon repr update" );

    },

    setParameters: function( params ){

        var rebuild = false;
        var what = {};

        if( params && params[ "aspectRatio" ] ){
            what[ "radius" ] = true;
        }

        if( params && params[ "tension" ] ){
            what[ "position" ] = true;
        }

        NGL.StructureRepresentation.prototype.setParameters.call(
            this, params, what, rebuild
        );

        return this;

    }

} );


NGL.TubeRepresentation = function( structure, viewer, params ){

    NGL.CartoonRepresentation.call( this, structure, viewer, params );

};

NGL.TubeRepresentation.prototype = NGL.createObject(

    NGL.CartoonRepresentation.prototype, {

    constructor: NGL.TubeRepresentation,

    type: "tube",

    parameters: Object.assign(
        {}, NGL.CartoonRepresentation.prototype.parameters, { aspectRatio: null }
    ),

    init: function( params ){

        var p = params || {};
        p.aspectRatio = 1.0;

        NGL.CartoonRepresentation.prototype.init.call( this, p );

    }

} );


NGL.RibbonRepresentation = function( structure, viewer, params ){

    NGL.StructureRepresentation.call( this, structure, viewer, params );

    this.defaultScale[ "sstruc" ] *= 3.0;

};

NGL.RibbonRepresentation.prototype = NGL.createObject(

    NGL.StructureRepresentation.prototype, {

    constructor: NGL.RibbonRepresentation,

    type: "ribbon",

    parameters: Object.assign( {

        subdiv: {
            type: "integer", max: 50, min: 1, rebuild: true
        },
        tension: {
            type: "number", precision: 1, max: 1.0, min: 0.1
        }

    }, NGL.StructureRepresentation.prototype.parameters, {

        side: null,
        wireframe: null,
        linewidth: null

    } ),

    init: function( params ){

        var p = params || {};
        p.colorScheme = p.colorScheme || "sstruc";
        p.radius = p.radius || "sstruc";
        p.scale = p.scale || 3.0;

        if( p.quality === "low" ){
            this.subdiv = 3;
        }else if( p.quality === "medium" ){
            this.subdiv = 6;
        }else if( p.quality === "high" ){
            this.subdiv = 12;
        }else{
            this.subdiv = p.subdiv || 6;
        }

        this.tension = p.tension || NaN;

        NGL.StructureRepresentation.prototype.init.call( this, p );

    },

    create: function(){

        if( this.structureView.atomCount === 0 ){
            return;
        }

        this.structure.eachPolymer( function( polymer ){

            if( polymer.residueCount < 4 ) return;
            this.polymerList.push( polymer );

            var spline = new NGL.Spline( polymer );
            var subPos = spline.getSubdividedPosition(
                this.subdiv, this.tension
            );
            var subOri = spline.getSubdividedOrientation(
                this.subdiv, this.tension
            );
            var subCol = spline.getSubdividedColor(
                this.subdiv, this.getColorParams()
            );
            var subSize = spline.getSubdividedSize(
                this.subdiv, this.radius, this.scale
            );

            this.bufferList.push(
                new NGL.RibbonBuffer(
                    subPos.position,
                    subOri.binormal,
                    subOri.normal,
                    subCol.color,
                    subSize.size,
                    subCol.pickingColor,
                    this.getBufferParams()
                )
            );

        }.bind( this ), this.selection, true );

    },

    update: function( what ){

        if( this.structureView.atomCount === 0 ) return;
        if( this.bufferList.length === 0 ) return;

        what = what || {};

        var i = 0;
        var n = this.polymerList.length;

        for( i = 0; i < n; ++i ){

            var polymer = this.polymerList[ i ]

            if( polymer.residueCount < 4 ) return;

            var bufferData = {};
            var spline = new NGL.Spline( polymer );

            if( what[ "position" ] ){
                var subPos = spline.getSubdividedPosition(
                    this.subdiv, this.tension
                );
                var subOri = spline.getSubdividedOrientation(
                    this.subdiv, this.tension
                );
                bufferData[ "position" ] = subPos.position;
                bufferData[ "normal" ] = subOri.binormal;
                bufferData[ "dir" ] = subOri.normal;
            }

            if( what[ "radius" ] || what[ "scale" ] ){
                var subSize = spline.getSubdividedSize(
                    this.subdiv, this.radius, this.scale
                );
                bufferData[ "size" ] = subSize.size;
            }

            if( what[ "color" ] ){
                var subCol = spline.getSubdividedColor(
                    this.subdiv, this.getColorParams()
                );
                bufferData[ "color" ] = subCol.color;
            }

            this.bufferList[ i ].setAttributes( bufferData );

        };

    },

    setParameters: function( params ){

        var rebuild = false;
        var what = {};

        if( params && params[ "tension" ] ){
            what[ "position" ] = true;
        }

        NGL.StructureRepresentation.prototype.setParameters.call(
            this, params, what, rebuild
        );

        return this;

    }

} );


NGL.TraceRepresentation = function( structure, viewer, params ){

    NGL.StructureRepresentation.call( this, structure, viewer, params );

};

NGL.TraceRepresentation.prototype = NGL.createObject(

    NGL.StructureRepresentation.prototype, {

    constructor: NGL.TraceRepresentation,

    type: "trace",

    parameters: Object.assign( {

        subdiv: {
            type: "integer", max: 50, min: 1, rebuild: true
        },
        tension: {
            type: "number", precision: 1, max: 1.0, min: 0.1
        }

    }, NGL.Representation.prototype.parameters, {

        flatShaded: null,
        side: null,
        wireframe: null

    } ),

    init: function( params ){

        var p = params || {};
        p.colorScheme = p.colorScheme || "sstruc";

        if( p.quality === "low" ){
            this.subdiv = 3;
        }else if( p.quality === "medium" ){
            this.subdiv = 6;
        }else if( p.quality === "high" ){
            this.subdiv = 12;
        }else{
            this.subdiv = p.subdiv || 6;
        }

        this.tension = p.tension || NaN;

        NGL.StructureRepresentation.prototype.init.call( this, p );

    },

    create: function(){

        if( this.structureView.atomCount === 0 ){
            return;
        }

        this.structure.eachPolymer( function( polymer ){

            if( polymer.residueCount < 4 ) return;
            this.polymerList.push( polymer );

            var spline = new NGL.Spline( polymer );
            var subPos = spline.getSubdividedPosition(
                this.subdiv, this.tension
            );
            var subCol = spline.getSubdividedColor(
                this.subdiv, this.getColorParams()
            );

            this.bufferList.push(
                new NGL.TraceBuffer(
                    subPos.position,
                    subCol.color,
                    this.getBufferParams()
                )
            );

        }.bind( this ), this.selection, true );

    },

    update: function( what ){

        if( this.structureView.atomCount === 0 ) return;
        if( this.bufferList.length === 0 ) return;

        what = what || {};

        var i = 0;
        var n = this.polymerList.length;

        for( i = 0; i < n; ++i ){

            var polymer = this.polymerList[ i ]

            if( polymer.residueCount < 4 ) return;

            var bufferData = {};
            var spline = new NGL.Spline( polymer );

            if( what[ "position" ] ){
                var subPos = spline.getSubdividedPosition(
                    this.subdiv, this.tension
                );
                bufferData[ "position" ] = subPos.position;
            }

            if( what[ "color" ] ){
                var subCol = spline.getSubdividedColor(
                    this.subdiv, this.getColorParams()
                );
                bufferData[ "color" ] = subCol.color;
            }

            this.bufferList[ i ].setAttributes( bufferData );

        };

    },

    setParameters: function( params ){

        var rebuild = false;
        var what = {};

        if( params && params[ "tension" ] ){
            what[ "position" ] = true;
        }

        NGL.StructureRepresentation.prototype.setParameters.call(
            this, params, what, rebuild
        );

        return this;

    }

} );


NGL.HelixorientRepresentation = function( structure, viewer, params ){

    NGL.StructureRepresentation.call( this, structure, viewer, params );

};

NGL.HelixorientRepresentation.prototype = NGL.createObject(

    NGL.StructureRepresentation.prototype, {

    constructor: NGL.HelixorientRepresentation,

    type: "helixorient",

    parameters: Object.assign( {

    }, NGL.StructureRepresentation.prototype.parameters ),

    init: function( params ){

        params = params || {};
        params.colorScheme = params.colorScheme || "sstruc";
        params.radius = params.radius || 0.15;
        params.scale = params.scale || 1.0;

        NGL.StructureRepresentation.prototype.init.call( this, params );

    },

    create: function(){

        if( this.structureView.atomCount === 0 ) return;

        var scope = this;

        // TODO reduce buffer count as in e.g. rocket repr

        this.structure.eachPolymer( function( polymer ){

            if( polymer.residueCount < 4 || polymer.isNucleic() ) return;

            var helixorient = new NGL.Helixorient( polymer );
            var position = helixorient.getPosition();
            var color = helixorient.getColor( scope.getColorParams() );
            var size = helixorient.getSize( scope.radius, scope.scale );

            scope.bufferList.push(
                new NGL.SphereBuffer(
                    position.center,
                    color.color,
                    size.size,
                    color.pickingColor,
                    scope.getBufferParams( {
                        sphereDetail: scope.sphereDetail,
                        dullInterior: true
                    } ),
                    scope.disableImpostor
                )
            );

            scope.bufferList.push(
                new NGL.VectorBuffer(
                    position.center,
                    position.axis,
                    {
                        color: "skyblue",
                        scale: 1
                    }
                )
            );

            scope.bufferList.push(
                new NGL.VectorBuffer(
                    position.center,
                    position.resdir,
                    {
                        color: "lightgreen",
                        scale: 1
                    }
                )
            );

            scope.polymerList.push( polymer );

        }, this.selection );

    },

    update: function( what ){

        if( this.structureView.atomCount === 0 ) return;
        if( this.bufferList.length === 0 ) return;

        // NGL.time( "helixorient repr update" );

        what = what || {};

        var j;
        var i = 0;
        var n = this.polymerList.length;

        for( i = 0; i < n; ++i ){

            j = i * 3;

            var polymer = this.polymerList[ i ]

            if( polymer.residueCount < 4 ) return;

            var bufferData = {};
            var helixorient = new NGL.Helixorient( polymer );

            if( what[ "position" ] ){

                var position = helixorient.getPosition();

                bufferData[ "position" ] = position.center;

                this.bufferList[ j + 1 ].setAttributes( {
                    "position": position.center,
                    "vector": position.axis,
                } );
                this.bufferList[ j + 2 ].setAttributes( {
                    "position": position.center,
                    "vector": position.resdir,
                } );

            }

            this.bufferList[ j ].setAttributes( bufferData );

        }

        // NGL.timeEnd( "helixorient repr update" );

    }

} );


NGL.RocketRepresentation = function( structure, viewer, params ){

    this.helixbundleList = [];

    NGL.StructureRepresentation.call( this, structure, viewer, params );

};

NGL.RocketRepresentation.prototype = NGL.createObject(

    NGL.StructureRepresentation.prototype, {

    constructor: NGL.RocketRepresentation,

    type: "rocket",

    parameters: Object.assign( {

        localAngle: {
            type: "integer", max: 180, min: 0, rebuild: true
        },
        centerDist: {
            type: "number", precision: 1, max: 10, min: 0, rebuild: true
        },
        ssBorder: {
            type: "boolean", rebuild: true
        },
        radiusSegments: {
            type: "integer", max: 25, min: 5, rebuild: "impostor"
        }

    }, NGL.StructureRepresentation.prototype.parameters ),

    init: function( params ){

        var p = params || {};
        p.colorScheme = p.colorScheme || "sstruc";
        p.radius = p.radius || 1.5;
        p.scale = p.scale || 1.0;

        this.disableImpostor = p.disableImpostor || false;

        if( p.quality === "low" ){
            this.radiusSegments = 5;
        }else if( p.quality === "medium" ){
            this.radiusSegments = 10;
        }else if( p.quality === "high" ){
            this.radiusSegments = 20;
        }else{
            this.radiusSegments = p.radiusSegments !== undefined ? p.radiusSegments : 10;
        }

        this.localAngle = p.localAngle || 30;
        this.centerDist = p.centerDist || 2.5;
        this.ssBorder = p.ssBorder === undefined ? false : p.ssBorder;

        NGL.StructureRepresentation.prototype.init.call( this, p );

    },

    create: function(){

        if( this.structureView.atomCount === 0 ) return;

        var scope = this;

        var length = 0;
        var axisList = [];

        this.structure.eachPolymer( function( polymer ){

            if( polymer.residueCount < 4 || polymer.isNucleic() ) return;

            var helixbundle = new NGL.Helixbundle( polymer );
            var axis = helixbundle.getAxis(
                scope.localAngle, scope.centerDist, scope.ssBorder,
                scope.getColorParams(), scope.radius, scope.scale
            );

            length += axis.size.length;
            axisList.push( axis );
            scope.helixbundleList.push( helixbundle );

        }, this.selection );

        this.axisData = {
            begin: new Float32Array( length * 3 ),
            end: new Float32Array( length * 3 ),
            size: new Float32Array( length ),
            color: new Float32Array( length * 3 ),
            pickingColor: new Float32Array( length * 3 ),
        };

        var ad = this.axisData;
        var offset = 0;

        axisList.forEach( function( axis ){

            ad.begin.set( axis.begin, offset * 3 );
            ad.end.set( axis.end, offset * 3 );
            ad.size.set( axis.size, offset );
            ad.color.set( axis.color, offset * 3 );
            ad.pickingColor.set( axis.pickingColor, offset * 3 );

            offset += axis.size.length;

        } );

        this.cylinderBuffer = new NGL.CylinderBuffer(
            ad.begin,
            ad.end,
            ad.color,
            ad.color,
            ad.size,
            ad.pickingColor,
            ad.pickingColor,
            this.getBufferParams( {
                shift: 0,
                cap: true,
                radiusSegments: this.radiusSegments,
                dullInterior: true
            } ),
            this.disableImpostor
        );

        this.bufferList.push( this.cylinderBuffer );

    },

    update: function( what ){

        if( this.structureView.atomCount === 0 ) return;
        if( this.bufferList.length === 0 ) return;

        what = what || {};

        var scope = this;

        var cylinderData = {};

        if( what[ "position" ] ){
            this.build();
            return;
        }

        if( what[ "color" ] || what[ "radius" ] || what[ "scale" ] ){

            var offset = 0;
            var ad = this.axisData;

            this.helixbundleList.forEach( function( helixbundle ){

                var axis = helixbundle.getAxis(
                    scope.localAngle, scope.centerDist, scope.ssBorder,
                    scope.getColorParams(), scope.radius, scope.scale
                );
                if( what[ "color" ] ){
                    ad.color.set( axis.color, offset * 3 );
                }
                if( what[ "radius" ] || what[ "scale" ] ){
                    ad.size.set( axis.size, offset );
                }
                offset += axis.size.length;

            } );

            if( what[ "color" ] ){
                cylinderData[ "color" ] = ad.color;
                cylinderData[ "color2" ] = ad.color;
            }

            if( what[ "radius" ] || what[ "scale" ] ){
                cylinderData[ "radius" ] = ad.size;
            }

        }

        this.cylinderBuffer.setAttributes( cylinderData );

    },

    clear: function(){

        this.helixbundleList.length = 0;

        NGL.StructureRepresentation.prototype.clear.call( this );

    }

} );


NGL.RopeRepresentation = function( structure, viewer, params ){

    NGL.StructureRepresentation.call( this, structure, viewer, params );

};

NGL.RopeRepresentation.prototype = NGL.createObject(

    NGL.StructureRepresentation.prototype, {

    constructor: NGL.RopeRepresentation,

    type: "rope",

    parameters: Object.assign( {

        subdiv: {
            type: "integer", max: 50, min: 1, rebuild: true
        },
        radialSegments: {
            type: "integer", max: 50, min: 1, rebuild: true
        },
        tension: {
            type: "number", precision: 1, max: 1.0, min: 0.1
        },
        capped: {
            type: "boolean", rebuild: true
        },
        smooth: {
            type: "integer", max: 15, min: 0, rebuild: true
        }

    }, NGL.StructureRepresentation.prototype.parameters ),

    init: function( params ){

        var p = params || {};
        p.colorScheme = p.colorScheme || "sstruc";
        p.radius = p.radius || this.defaultSize;

        if( p.quality === "low" ){
            this.subdiv = 3;
            this.radialSegments = 5;
        }else if( p.quality === "medium" ){
            this.subdiv = 6;
            this.radialSegments = 10;
        }else if( p.quality === "high" ){
            this.subdiv = 12;
            this.radialSegments = 20;
        }else{
            this.subdiv = p.subdiv || 6;
            this.radialSegments = p.radialSegments || 10;
        }

        this.tension = p.tension || 0.5;
        this.capped = p.capped || true;
        this.smooth = p.smooth === undefined ? 2 : p.smooth;

        NGL.StructureRepresentation.prototype.init.call( this, p );

        this.__polymerList = [];
        this.__bufferList = [];

    },

    prepare: function( callback ){

        this.__polymerList.length = 0;
        this.__bufferList.length = 0;

        if( this.structureView.atomCount === 0 ){
            callback();
            return;
        }

        var scope = this;

        this.structure.eachPolymer( function( polymer ){

            if( polymer.residueCount < 4 || polymer.isNucleic() ) return;
            scope.__polymerList.push( polymer );

        }, this.selection, true );

        //

        NGL.processArray(

            this.__polymerList,

            function( _i, _n, polymerList ){

                for( var i = _i; i < _n; ++i ){

                    var polymer = polymerList[ i ];

                    var helixorient = new NGL.Helixorient( polymer );

                    var spline = new NGL.Spline(
                        helixorient.getFiber( scope.smooth, true )
                    );
                    var subPos = spline.getSubdividedPosition(
                        scope.subdiv, scope.tension
                    );
                    var subOri = spline.getSubdividedOrientation(
                        scope.subdiv, scope.tension
                    );
                    var subCol = spline.getSubdividedColor(
                        scope.subdiv, scope.getColorParams()
                    );
                    var subSize = spline.getSubdividedSize(
                        scope.subdiv, scope.radius, scope.scale
                    );

                    var rx = 1.0;
                    var ry = 1.0;

                    scope.__bufferList.push(
                        new NGL.TubeMeshBuffer(
                            subPos.position,
                            subOri.normal,
                            subOri.binormal,
                            subOri.tangent,
                            subCol.color,
                            subSize.size,
                            subCol.pickingColor,
                            scope.getBufferParams( {
                                radialSegments: scope.radialSegments,
                                rx: rx,
                                ry: ry,
                                capped: scope.capped,
                                dullInterior: true
                            } )
                        )
                    );

                }

            },

            callback,

            50

        );

    },

    create: function(){

        var n = this.__polymerList.length;

        for( var i = 0; i < n; ++i ){
            this.polymerList.push( this.__polymerList[ i ] );
            this.bufferList.push( this.__bufferList[ i ] );
        }

    },

    update: function( what ){

        if( this.structureView.atomCount === 0 ) return;
        if( this.bufferList.length === 0 ) return;

        // NGL.time( "rope repr update" );

        what = what || {};

        var i = 0;
        var n = this.polymerList.length;

        for( i = 0; i < n; ++i ){

            var polymer = this.polymerList[ i ]

            if( polymer.residueCount < 4 ) return;

            var bufferData = {};
            var helixorient = new NGL.Helixorient( polymer );
            var spline = new NGL.Spline( helixorient.getPolymer( this.smooth, true ) );

            if( what[ "position" ] || what[ "radius" ] || what[ "scale" ] ){
                var subPos = spline.getSubdividedPosition(
                    this.subdiv, this.tension
                );
                var subOri = spline.getSubdividedOrientation(
                    this.subdiv, this.tension
                );
                var subSize = spline.getSubdividedSize(
                    this.subdiv, this.radius, this.scale
                );
                bufferData[ "position" ] = subPos.position;
                bufferData[ "normal" ] = subOri.normal;
                bufferData[ "binormal" ] = subOri.binormal;
                bufferData[ "tangent" ] = subOri.tangent;
                bufferData[ "size" ] = subSize.size;
            }

            if( what[ "color" ] ){
                var subCol = spline.getSubdividedColor(
                    this.subdiv, this.getColorParams()
                );
                bufferData[ "color" ] = subCol.color;
                bufferData[ "pickingColor" ] = subCol.pickingColor;
            }

            this.bufferList[ i ].setAttributes( bufferData );

        }

        // NGL.timeEnd( "rope repr update" );

    },

    setParameters: function( params ){

        var rebuild = false;
        var what = {};

        if( params && params[ "tension" ] ){

            what[ "radius" ] = true;

        }

        NGL.StructureRepresentation.prototype.setParameters.call(
            this, params, what, rebuild
        );

        return this;

    }

} );


NGL.CrossingRepresentation = function( structure, viewer, params ){

    NGL.StructureRepresentation.call( this, structure, viewer, params );

};

NGL.CrossingRepresentation.prototype = NGL.createObject(

    NGL.StructureRepresentation.prototype, {

    constructor: NGL.CrossingRepresentation,

    type: "crossing",

    parameters: Object.assign( {

        localAngle: {
            type: "integer", max: 180, min: 0, rebuild: true
        },
        centerDist: {
            type: "number", precision: 1, max: 10, min: 0, rebuild: true
        },
        ssBorder: {
            type: "boolean", rebuild: true
        },
        radiusSegments: {
            type: "integer", max: 25, min: 5, rebuild: "impostor"
        },
        helixDist: {
            type: "number", precision: 1, max: 30, min: 0, rebuild: true
        },
        displayLabel: {
            type: "boolean", rebuild: true
        },
        download: {
            type: "button", methodName: "download"
        },

    }, NGL.StructureRepresentation.prototype.parameters ),

    init: function( params ){

        var p = params || {};
        p.colorScheme = p.colorScheme || "sstruc";
        p.radius = p.radius || 0.7;
        p.scale = p.scale || 1.0;

        this.disableImpostor = p.disableImpostor || false;

        if( p.quality === "low" ){
            this.radiusSegments = 5;
        }else if( p.quality === "medium" ){
            this.radiusSegments = 10;
        }else if( p.quality === "high" ){
            this.radiusSegments = 20;
        }else{
            this.radiusSegments = p.radiusSegments !== undefined ? p.radiusSegments : 10;
        }

        this.localAngle = p.localAngle || 30;
        this.centerDist = p.centerDist || 2.5;
        this.ssBorder = p.ssBorder === undefined ? false : p.ssBorder;
        this.helixDist = p.helixDist || 12;
        this.displayLabel = p.displayLabel === undefined ? true : p.displayLabel;

        NGL.StructureRepresentation.prototype.init.call( this, p );

    },

    create: function(){

        if( this.atomSet.atomCount === 0 ) return;

        var scope = this;

        var helixList = [];

        // TODO reduce buffer count as in e.g. rocket repr

        this.structure.eachFiber( function( fiber ){

            if( fiber.residueCount < 4 || fiber.isNucleic() ) return;

            var helixbundle = new NGL.Helixbundle( fiber );
            var axis = helixbundle.getAxis(
                scope.localAngle, scope.centerDist, scope.ssBorder,
                scope.getColorParams(), scope.radius, scope.scale
            );

            scope.bufferList.push(

                new NGL.CylinderBuffer(
                    axis.begin,
                    axis.end,
                    axis.color,
                    axis.color,
                    axis.size,
                    axis.pickingColor,
                    axis.pickingColor,
                    scope.getBufferParams( {
                        shift: 0,
                        cap: true,
                        radiusSegments: scope.radiusSegments,
                        dullInterior: true
                    } ),
                    scope.disableImpostor
                )

            );

            scope.fiberList.push( fiber );

            for( var i = 0; i < axis.residue.length; ++i ){

                var helix = new NGL.Helix();
                helix.fromHelixbundleAxis( axis, i );
                helixList.push( helix );

            }

        }, this.selection );

        //

        var helixCrossing = new NGL.HelixCrossing( helixList );
        var crossing = helixCrossing.getCrossing( this.helixDist );

        this.crossing = crossing;

        var n = crossing.end.length / 3;

        this.bufferList.push(

            new NGL.CylinderBuffer(
                new Float32Array( crossing.begin ),
                new Float32Array( crossing.end ),
                NGL.Utils.uniformArray3( n, 0.2, 0.2, 0.9 ),
                NGL.Utils.uniformArray3( n, 0.2, 0.2, 0.9 ),
                NGL.Utils.uniformArray( n, 0.1 ),
                NGL.Utils.uniformArray3( n, 0, 0, 0 ),
                NGL.Utils.uniformArray3( n, 0, 0, 0 ),
                {
                    shift: 0,
                    cap: true,
                    radiusSegments: this.radiusSegments,
                    side: this.side,
                    opacity: this.opacity,
                    clipNear: this.clipNear,
                    flatShaded: this.flatShaded,
                    dullInterior: true
                },
                this.disableImpostor
            )

        );

        if( this.displayLabel ){

            var m = crossing.helixLabel.length;

            this.bufferList.push(

                new NGL.TextBuffer(
                    crossing.helixCenter,
                    NGL.Utils.uniformArray( m, 2.5 ),
                    NGL.Utils.uniformArray3( m, 1.0, 1.0, 1.0 ),
                    crossing.helixLabel,
                    {
                        clipNear: this.clipNear
                    }
                )

            );

        }

    },

    update: function( what ){

        this.build();

    },

    download: function(){

        var json = JSON.stringify( this.crossing.info, null, '\t' );

        NGL.download(
            new Blob( [ json ], {type : 'text/plain'} ),
            "helixCrossing.json"
        );

    }

} );


NGL.ContactRepresentation = function( structure, viewer, params ){

    NGL.StructureRepresentation.call( this, structure, viewer, params );

};

NGL.ContactRepresentation.prototype = NGL.createObject(

    NGL.StructureRepresentation.prototype, {

    constructor: NGL.ContactRepresentation,

    type: "contact",

    defaultSize: 0.25,

    parameters: Object.assign( {

        contactType: {
            type: "select", rebuild: true,
            options: {
                "polar": "polar",
                "polarBackbone": "polar backbone"
            }
        },
        maxDistance: {
            type: "number", precision: 1, max: 10, min: 0.1, rebuild: true
        },
        maxAngle: {
            type: "integer", max: 180, min: 0, rebuild: true
        }

    }, NGL.StructureRepresentation.prototype.parameters ),

    init: function( params ){

        var p = params || {};
        p.radius = p.radius || this.defaultSize;

        this.disableImpostor = p.disableImpostor || false;

        if( p.quality === "low" ){
            this.sphereDetail = 0;
        }else if( p.quality === "medium" ){
            this.sphereDetail = 1;
        }else if( p.quality === "high" ){
            this.sphereDetail = 2;
        }else{
            this.sphereDetail = p.sphereDetail !== undefined ? p.sphereDetail : 1;
        }

        this.contactType = p.contactType || "polar";
        this.maxDistance = p.maxDistance || 3.5;
        this.maxAngle = p.maxAngle || 40;

        NGL.StructureRepresentation.prototype.init.call( this, p );

    },

    create: function(){

        if( this.structureView.atomCount === 0 ) return;

        var structureSubset = new NGL.StructureSubset(
            this.structure, this.selection
        );

        var contactsFnDict = {
            "polar": NGL.polarContacts,
            "polarBackbone": NGL.polarBackboneContacts
        };

        var contactData = contactsFnDict[ this.contactType ](
            structureSubset, this.maxDistance, this.maxAngle
        );

        this.contactAtomSet = contactData.atomSet;
        this.contactBondSet = contactData.bondSet;

        var atomSet = this.contactAtomSet;
        var bondSet = this.contactBondSet;

        if( atomSet.atomCount === 0 ) return;

        this.cylinderBuffer = new NGL.CylinderBuffer(
            bondSet.bondPosition( null, 0 ),
            bondSet.bondPosition( null, 1 ),
            bondSet.bondColor( null, 0, this.getColorParams() ),
            bondSet.bondColor( null, 1, this.getColorParams() ),
            bondSet.bondRadius( null, 0, this.radius, this.scale ),
            bondSet.bondPickingColor( null, 0 ),
            bondSet.bondPickingColor( null, 1 ),
            this.getBufferParams( {
                shift: 0,
                cap: true,
                radiusSegments: this.radiusSegments,
                dullInterior: true
            } ),
            this.disableImpostor
        );

        this.bufferList.push( this.cylinderBuffer );

        structureSubset.dispose();

    },

    update: function( what ){

        if( what[ "position" ] ){

            // FIXME
            this.build();
            return;

        }

        //

        if( this.structureView.atomCount === 0 ) return;
        if( this.bufferList.length === 0 ) return;

        what = what || {};

        var atomSet = this.contactAtomSet;
        var bondSet = this.contactBondSet;

        if( atomSet.atomCount === 0 ) return;

        var sphereData = {};
        var cylinderData = {};

        if( what[ "position" ] ){

            var from = bondSet.bondPosition( null, 0 );
            var to = bondSet.bondPosition( null, 1 );

            cylinderData[ "position" ] = NGL.Utils.calculateCenterArray(
                from, to
            );
            cylinderData[ "position1" ] = from;
            cylinderData[ "position2" ] = to;

        }

        if( what[ "color" ] ){

            cylinderData[ "color" ] = bondSet.bondColor(
                null, 0, this.getColorParams()
            );
            cylinderData[ "color2" ] = bondSet.bondColor(
                null, 1, this.getColorParams()
            );

        }

        if( what[ "radius" ] || what[ "scale" ] ){

            cylinderData[ "radius" ] = bondSet.bondRadius(
                null, 0, this.radius, this.scale
            );

        }

        this.cylinderBuffer.setAttributes( cylinderData );

    },

    clear: function(){

        if( this.contactAtomSet ) this.contactAtomSet.dispose();
        if( this.contactBondSet ) this.contactBondSet.dispose();

        NGL.StructureRepresentation.prototype.clear.call( this );

    }

} );


NGL.MolecularSurfaceRepresentation = function( structure, viewer, params ){

    NGL.StructureRepresentation.call( this, structure, viewer, params );

    // TODO find a more direct way
    this.structure.signals.refreshed.add( function(){
        this.__forceNewMolsurf = true;
    }, this );

};

NGL.MolecularSurfaceRepresentation.prototype = NGL.createObject(

    NGL.StructureRepresentation.prototype, {

    constructor: NGL.MolecularSurfaceRepresentation,

    type: "surface",

    parameters: Object.assign( {

        surfaceType: {
            type: "select", rebuild: true,
            options: {
                "vws": "vws",
                "sas": "sas",
                "ms": "ms",
                "ses": "ses"
            }
        },
        probeRadius: {
            type: "number", precision: 1, max: 20, min: 0,
            rebuild: true
        },
        smooth: {
            type: "integer", precision: 1, max: 10, min: 0,
            rebuild: true
        },
        scaleFactor: {
            type: "number", precision: 1, max: 5, min: 0,
            rebuild: true
        },
        cutoff: {
            type: "number", precision: 2, max: 50, min: 0,
            rebuild: true
        },
        background: {
            type: "boolean", rebuild: true  // FIXME
        },
        opaqueBack: {
            type: "boolean", buffer: true
        },
        lowResolution: {
            type: "boolean", rebuild: true
        },
        filterSele: {
            type: "text"
        },
        volume: {
            type: "hidden"
        },

    }, NGL.StructureRepresentation.prototype.parameters, {

        radiusType: null,
        radius: null,
        scale: null

    } ),

    init: function( params ){

        var p = params || {};
        p.colorScheme = p.colorScheme || "uniform";
        p.colorValue = p.colorValue !== undefined ? p.colorValue : 0xDDDDDD;

        this.surfaceType = p.surfaceType !== undefined ? p.surfaceType : "ms";
        this.probeRadius = p.probeRadius !== undefined ? p.probeRadius : 1.4;
        this.smooth = p.smooth !== undefined ? p.smooth : 2;
        this.scaleFactor = p.scaleFactor !== undefined ? p.scaleFactor : 2.0;
        this.cutoff = p.cutoff || 0.0;
        this.background = p.background || false;
        this.opaqueBack = p.opaqueBack !== undefined ? p.opaqueBack : true;
        this.lowResolution = p.lowResolution !== undefined ? p.lowResolution : false;
        this.filterSele = p.filterSele !== undefined ? p.filterSele : "";
        this.volume = p.volume || undefined;

        NGL.StructureRepresentation.prototype.init.call( this, params );

    },

    prepare: function( callback ){

        if( !this.molsurf || this.__forceNewMolsurf ||
            this.__sele !== this.selection.string ||
            this.__smooth !== this.smooth ||
            this.__surfaceType !== this.surfaceType ||
            this.__probeRadius !== this.probeRadius ||
            this.__scaleFactor !== this.scaleFactor ||
            this.__cutoff !== this.cutoff ||
            this.__lowResolution !== this.lowResolution
        ){

            if( this.molsurf ) this.molsurf.dispose();

            if( this.structureView.atomCount === 0 ){

                callback();

            }else{

                this.molsurf = new NGL.MolecularSurface( this.structureView );
                this.__forceNewMolsurf = false;
                this.__sele = this.selection.string;
                this.__smooth = this.smooth;
                this.__surfaceType = this.surfaceType;
                this.__probeRadius = this.probeRadius;
                this.__scaleFactor = this.scaleFactor;
                this.__cutoff = this.cutoff;
                this.__lowResolution = this.lowResolution;

                this.molsurf.getSurfaceWorker(
                    this.surfaceType, this.probeRadius,
                    this.scaleFactor, this.smooth,
                    this.lowResolution, this.cutoff,
                    function( surface ){
                        this.surface = surface;
                        callback();
                    }.bind( this )
                );

            }

        }else{

            callback();

        }

    },

    create: function(){

        if( this.structureView.atomCount === 0 ) return;

        var surfaceBuffer = new NGL.SurfaceBuffer(
            this.surface.getPosition(),
            this.surface.getColor( this.getColorParams() ),
            this.surface.getFilteredIndex( this.filterSele, this.structureView ),
            this.surface.getNormal(),
            this.surface.getPickingColor( this.getColorParams() ),
            this.getBufferParams( {
                background: this.background,
                opaqueBack: this.opaqueBack,
                dullInterior: false
            } )
        );
        var doubleSidedBuffer = new NGL.DoubleSidedBuffer( surfaceBuffer );

        this.bufferList.push( doubleSidedBuffer );

    },

    update: function( what ){

        if( this.bufferList.length === 0 ) return;

        what = what || {};

        var surfaceData = {};

        if( what[ "position" ] ){
            this.__forceNewMolsurf = true;
            this.build();
            return;
        }

        if( what[ "color" ] ){
            surfaceData[ "color" ] = this.surface.getColor( this.getColorParams() );
        }

        if( what[ "index" ] ){
            surfaceData[ "index" ] = this.surface.getFilteredIndex( this.filterSele, this.structureView );
        }

        this.bufferList.forEach( function( buffer ){
            buffer.setAttributes( surfaceData );
        } );

    },

    setParameters: function( params, what, rebuild ){

        what = what || {};

<<<<<<< HEAD
        if( params && params[ "filterSele" ] ){
            what[ "index" ] = true;
=======
        if( params && params[ "volume" ] !== undefined ){
            what[ "color" ] = true;
>>>>>>> f93ae931
        }

        NGL.StructureRepresentation.prototype.setParameters.call(
            this, params, what, rebuild
        );

        return this;

    },

    getColorParams: function(){

        var p = NGL.StructureRepresentation.prototype.getColorParams.call( this );

        p.volume = this.volume;

        return p;

    },

    clear: function(){

        NGL.StructureRepresentation.prototype.clear.call( this );

    },

    dispose: function(){

        if( this.molsurf ) this.molsurf.dispose();

        NGL.StructureRepresentation.prototype.dispose.call( this );

    }

} );


NGL.DistanceRepresentation = function( structure, viewer, params ){

    NGL.StructureRepresentation.call( this, structure, viewer, params );

};

NGL.DistanceRepresentation.prototype = NGL.createObject(

    NGL.StructureRepresentation.prototype, {

    constructor: NGL.DistanceRepresentation,

    type: "distance",

    defaultSize: 0.15,

    parameters: Object.assign( {

        font: {
            type: "select", options: {
                // "Arial": "Arial",
                // "DejaVu": "DejaVu",
                "LatoBlack": "LatoBlack"
            },
            rebuild: true
        },
        labelSize: {
            type: "number", precision: 3, max: 10.0, min: 0.001
        },
        labelColor: {
            type: "color"
        },
        labelVisible: {
            type: "boolean"
        },
        atomPair: {
            type: "hidden", rebuild: true
        },
        radiusSegments: {
            type: "integer", max: 25, min: 5, rebuild: "impostor"
        }

    }, NGL.StructureRepresentation.prototype.parameters ),

    init: function( params ){

        var p = params || {};
        p.radius = p.radius || this.defaultSize;

        this.disableImpostor = p.disableImpostor || false;

        if( p.quality === "low" ){
            this.radiusSegments = 5;
        }else if( p.quality === "medium" ){
            this.radiusSegments = 10;
        }else if( p.quality === "high" ){
            this.radiusSegments = 20;
        }else{
            this.radiusSegments = p.radiusSegments !== undefined ? p.radiusSegments : 10;
        }

        this.font = p.font || 'LatoBlack';
        this.labelSize = p.labelSize || 1.0;
        this.labelColor = p.labelColor || 0xFFFFFF;
        this.labelVisible = p.labelVisible !== undefined ? p.labelVisible : true;
        this.antialias = p.antialias !== undefined ? p.antialias : true;
        this.atomPair = p.atomPair || [];

        NGL.StructureRepresentation.prototype.init.call( this, p );

    },

    create: function(){

        if( this.atomSet.atomCount === 0 ) return;

        var n = this.atomPair.length;
        if( n === 0 ) return;

        var text = new Array( n );
        var position = new Float32Array( n * 3 );
        var sele1 = new NGL.Selection();
        var sele2 = new NGL.Selection();

        this.bondSet = new NGL.BondSet();
        this.bondSet.structure = this.structure;
        var bSet = this.bondSet;

        var j = 0;

        this.atomPair.forEach( function( pair, i ){

            i -= j;

            var i3 = i * 3;

            sele1.setString( pair[ 0 ] );
            sele2.setString( pair[ 1 ] );

            var a1 = this.atomSet.getAtoms( sele1, true );
            var a2 = this.atomSet.getAtoms( sele2, true );

            if( a1 && a2 ){

                bSet.addBond( a1, a2, true );

                text[ i ] = a1.distanceTo( a2 ).toFixed( 2 );

                position[ i3 + 0 ] = ( a1.x + a2.x ) / 2;
                position[ i3 + 1 ] = ( a1.y + a2.y ) / 2;
                position[ i3 + 2 ] = ( a1.z + a2.z ) / 2;

            }else{

                j += 1;

            }

        }, this );

        if( j > 0 ){

            n -= j;
            position = position.subarray( 0, n * 3 );

        }

        var c = new THREE.Color( this.labelColor );

        this.textBuffer = new NGL.TextBuffer(
            position,
            NGL.Utils.uniformArray( n, this.labelSize ),
            NGL.Utils.uniformArray3( n, c.r, c.g, c.b ),
            text,
            this.getBufferParams( {
                font: this.font,
                antialias: this.antialias,
                opacity: 1.0,
                visible: this.labelVisible
            } )
        );

        this.__center = new Float32Array( bSet.bondCount * 3 );

        this.cylinderBuffer = new NGL.CylinderBuffer(
            bSet.bondPosition( null, 0 ),
            bSet.bondPosition( null, 1 ),
            bSet.bondColor( null, 0, this.getColorParams() ),
            bSet.bondColor( null, 1, this.getColorParams() ),
            bSet.bondRadius( null, null, this.radius, this.scale ),
            bSet.bondPickingColor( null, 0 ),
            bSet.bondPickingColor( null, 1 ),
            this.getBufferParams( {
                shift: 0,
                cap: true,
                radiusSegments: this.radiusSegments,
                dullInterior: true
            } ),
            this.disableImpostor
        );

        this.bufferList.push( this.textBuffer, this.cylinderBuffer );

    },

    update: function( what ){

        if( this.atomSet.atomCount === 0 ) return;
        if( this.bufferList.length === 0 ) return;

        var n = this.atomPair.length;
        if( n === 0 ) return;

        what = what || {};

        var bSet = this.bondSet;

        var textData = {};
        var cylinderData = {};

        if( what[ "position" ] ){

            var position = new Float32Array( n * 3 );
            var sele1 = new NGL.Selection();
            var sele2 = new NGL.Selection();

            this.atomPair.forEach( function( pair, i ){

                var i3 = i * 3;

                sele1.setString( pair[ 0 ] );
                sele2.setString( pair[ 1 ] );

                var a1 = this.atomSet.getAtoms( sele1, true );
                var a2 = this.atomSet.getAtoms( sele2, true );

                position[ i3 + 0 ] = ( a1.x + a2.x ) / 2;
                position[ i3 + 1 ] = ( a1.y + a2.y ) / 2;
                position[ i3 + 2 ] = ( a1.z + a2.z ) / 2;

            }, this );

            textData[ "position" ] = position;

            //

            var from = bSet.bondPosition( null, 0 );
            var to = bSet.bondPosition( null, 1 );

            cylinderData[ "position" ] = NGL.Utils.calculateCenterArray(
                from, to
            );
            cylinderData[ "position1" ] = from;
            cylinderData[ "position2" ] = to;

        }

        if( what[ "labelSize" ] ){

            textData[ "size" ] = NGL.Utils.uniformArray(
                n, this.labelSize
            );

        }

        if( what[ "labelColor" ] ){

            var c = new THREE.Color( this.labelColor );
            textData[ "color" ] = NGL.Utils.uniformArray3(
                n, c.r, c.g, c.b
            );

        }

        if( what[ "color" ] ){

            cylinderData[ "color" ] = bSet.bondColor(
                null, 0, this.getColorParams()
            );
            cylinderData[ "color2" ] = bSet.bondColor(
                null, 1, this.getColorParams()
            );

        }

        if( what[ "radius" ] || what[ "scale" ] ){

            cylinderData[ "radius" ] = bSet.bondRadius(
                null, 0, this.radius, this.scale
            );

        }

        this.textBuffer.setAttributes( textData );
        this.cylinderBuffer.setAttributes( cylinderData );

    },

    setVisibility: function( value, noRenderRequest ){

        NGL.StructureRepresentation.prototype.setVisibility.call(
            this, value, true
        );

        if( this.textBuffer ){

            this.textBuffer.setVisibility(
                this.labelVisible && this.visible
            );

        }

        if( !noRenderRequest ) this.viewer.requestRender();

        return this;

    },

    setParameters: function( params ){

        var rebuild = false;
        var what = {};

        if( params && params[ "labelSize" ] ){

            what[ "labelSize" ] = true;

        }

        if( params && params[ "labelColor" ] ){

            what[ "labelColor" ] = true;

        }

        NGL.StructureRepresentation.prototype.setParameters.call(
            this, params, what, rebuild
        );

        if( params && params[ "labelVisible" ] !== undefined ){

            this.setVisibility( this.visible );

        }

        return this;

    },

    clear: function(){

        if( this.bondSet ) this.bondSet.dispose();

        NGL.StructureRepresentation.prototype.clear.call( this );

    }

} );


//////////////////////////////
// Trajectory representation

NGL.TrajectoryRepresentation = function( trajectory, viewer, params ){

    this.manualAttach = true;

    this.trajectory = trajectory;

    NGL.StructureRepresentation.call(
        this, trajectory.structure, viewer, params
    );

};

NGL.TrajectoryRepresentation.prototype = NGL.createObject(

    NGL.StructureRepresentation.prototype, {

    constructor: NGL.TrajectoryRepresentation,

    type: "",

    parameters: Object.assign( {

        drawLine: {
            type: "boolean", rebuild: true
        },
        drawCylinder: {
            type: "boolean", rebuild: true
        },
        drawPoint: {
            type: "boolean", rebuild: true
        },
        drawSphere: {
            type: "boolean", rebuild: true
        },

        linewidth: {
            type: "integer", max: 20, min: 1, rebuild: true
        },
        pointSize: {
            type: "integer", max: 20, min: 1, rebuild: true
        },
        sizeAttenuation: {
            type: "boolean", rebuild: true
        },
        sort: {
            type: "boolean", rebuild: true
        },

    }, NGL.Representation.prototype.parameters ),

    init: function( params ){

        var p = params || {};
        p.colorScheme = p.colorScheme || "uniform";
        p.colorValue = p.colorValue || 0xDDDDDD;

        this.drawLine = p.drawLine || true;
        this.drawCylinder = p.drawCylinder || false;
        this.drawPoint = p.drawPoint || false;
        this.drawSphere = p.drawSphere || false;

        this.pointSize = p.pointSize || 1;
        this.sizeAttenuation = p.sizeAttenuation !== undefined ? p.sizeAttenuation : false;
        this.sort = p.sort !== undefined ? p.sort : true;

        NGL.StructureRepresentation.prototype.init.call( this, p );

    },

    attach: function( callback ){

        this.bufferList.forEach( function( buffer ){

            this.viewer.add( buffer );

        }, this );

        this.setVisibility( this.visible );

        callback();

    },

    prepare: function( callback ){

        // TODO

        callback();

    },

    create: function(){

        // NGL.log( this.selection )
        // NGL.log( this.atomSet )

        if( this.atomSet.atomCount === 0 ) return;

        var scope = this;

        var index = this.atomSet.atoms[ 0 ].index;

        this.trajectory.getPath( index, function( path ){

            var n = path.length / 3;
            var tc = new THREE.Color( scope.colorValue );

            if( scope.drawSphere ){

                var sphereBuffer = new NGL.SphereBuffer(
                    path,
                    NGL.Utils.uniformArray3( n, tc.r, tc.g, tc.b ),
                    NGL.Utils.uniformArray( n, 0.2 ),
                    NGL.Utils.uniformArray3( n, tc.r, tc.g, tc.b ),
                    scope.getBufferParams( {
                        sphereDetail: scope.sphereDetail,
                        dullInterior: true
                    } ),
                    scope.disableImpostor
                );

                scope.bufferList.push( sphereBuffer );

            }

            if( scope.drawCylinder ){

                var cylinderBuffer = new NGL.CylinderBuffer(
                    path.subarray( 0, -3 ),
                    path.subarray( 3 ),
                    NGL.Utils.uniformArray3( n - 1, tc.r, tc.g, tc.b ),
                    NGL.Utils.uniformArray3( n - 1, tc.r, tc.g, tc.b ),
                    NGL.Utils.uniformArray( n, 0.05 ),
                    NGL.Utils.uniformArray3( n - 1, tc.r, tc.g, tc.b ),
                    NGL.Utils.uniformArray3( n - 1, tc.r, tc.g, tc.b ),
                    scope.getBufferParams( {
                        shift: 0,
                        cap: true,
                        radiusSegments: scope.radiusSegments,
                        dullInterior: true
                    } ),
                    scope.disableImpostor

                );

                scope.bufferList.push( cylinderBuffer );

            }

            if( scope.drawPoint ){

                var pointBuffer = new NGL.PointBuffer(
                    path,
                    NGL.Utils.uniformArray3( n, tc.r, tc.g, tc.b ),
                    scope.getBufferParams( {
                        pointSize: scope.pointSize,
                        sizeAttenuation: scope.sizeAttenuation,
                        sort: scope.sort,
                    } )
                );

                scope.bufferList.push( pointBuffer );

            }

            if( scope.drawLine ){

                var lineBuffer = new NGL.LineBuffer(
                    path.subarray( 0, -3 ),
                    path.subarray( 3 ),
                    NGL.Utils.uniformArray3( n - 1, tc.r, tc.g, tc.b ),
                    NGL.Utils.uniformArray3( n - 1, tc.r, tc.g, tc.b ),
                    scope.getBufferParams()
                );

                scope.bufferList.push( lineBuffer );

            }

            scope.attach();

        } );

    }

} );


///////////////////////////
// Surface representation

NGL.SurfaceRepresentation = function( surface, viewer, params ){

    NGL.Representation.call( this, surface, viewer, params );

    if( surface instanceof NGL.Volume ){
        this.surface = undefined;
        this.volume = surface;
    }else{
        this.surface = surface;
        this.volume = undefined;
    }

    this.boxCenter = new THREE.Vector3();
    this.__boxCenter = new THREE.Vector3();
    this.box = new THREE.Box3();
    this.__box = new THREE.Box3();

    this.setBox = ( function(){
        var position = new THREE.Vector3();
        return function(){
            var target = viewer.controls.target;
            var group = viewer.rotationGroup.position;
            position.copy( group ).negate().add( target );
            this.setParameters( { "boxCenter": position } );
        }.bind( this );
    }.bind( this ) )();

    this.viewer.signals.orientationChanged.add(
        this.setBox
    );

    this.build();

};

NGL.SurfaceRepresentation.prototype = NGL.createObject(

    NGL.Representation.prototype, {

    constructor: NGL.SurfaceRepresentation,

    type: "surface",

    parameters: Object.assign( {

        isolevelType: {
            type: "select", options: {
                "value": "value", "sigma": "sigma"
            }
        },
        isolevel: {
            type: "number", precision: 2, max: 1000, min: -1000
        },
        smooth: {
            type: "integer", precision: 1, max: 10, min: 0
        },
        background: {
            type: "boolean", rebuild: true  // FIXME
        },
        opaqueBack: {
            type: "boolean", buffer: true
        },
        boxSize: {
            type: "integer", precision: 1, max: 100, min: 0
        }

    }, NGL.Representation.prototype.parameters ),

    init: function( params ){

        var p = params || {};
        p.colorScheme = p.colorScheme || "uniform";
        p.colorValue = p.colorValue !== undefined ? p.colorValue : 0xDDDDDD;

        this.isolevelType  = p.isolevelType !== undefined ? p.isolevelType : "sigma";
        this.isolevel = p.isolevel !== undefined ? p.isolevel : 2.0;
        this.smooth = p.smooth !== undefined ? p.smooth : 0;
        this.background = p.background || false;
        this.opaqueBack = p.opaqueBack !== undefined ? p.opaqueBack : true;
        this.boxSize = p.boxSize !== undefined ? p.boxSize : 0;

        NGL.Representation.prototype.init.call( this, p );

    },

    attach: function( callback ){

        this.bufferList.forEach( function( buffer ){

            this.viewer.add( buffer );

        }, this );

        this.setVisibility( this.visible );

        callback();

    },

    prepare: function( callback ){

        if( this.volume ){

            var isolevel;

            if( this.isolevelType === "sigma" ){
                isolevel = this.volume.getValueForSigma( this.isolevel );
            }else{
                isolevel = this.isolevel;
            }

            if( !this.surface ||
                this.__isolevel !== isolevel ||
                this.__smooth !== this.smooth ||
                this.__boxSize !== this.boxSize ||
                ( this.boxSize > 0 &&
                    !this.__boxCenter.equals( this.boxCenter ) )
            ){
                this.__isolevel = isolevel;
                this.__smooth = this.smooth;
                this.__boxSize = this.boxSize;
                this.__boxCenter.copy( this.boxCenter );
                this.__box.copy( this.box );

                this.volume.getSurfaceWorker(
                    isolevel, this.smooth, this.boxCenter, this.boxSize,
                    function( surface ){
                        this.surface = surface;
                        callback();
                    }.bind( this )
                );
            }else{
                callback();
            }

        }else{
            callback();
        }

    },

    create: function(){

        var surfaceBuffer = new NGL.SurfaceBuffer(
            this.surface.getPosition(),
            this.surface.getColor( this.getColorParams() ),
            this.surface.getIndex(),
            this.surface.getNormal(),
            undefined,  // this.surface.getPickingColor( this.getColorParams() ),
            this.getBufferParams( {
                background: this.background,
                opaqueBack: this.opaqueBack,
                dullInterior: false,
            } )
        );
        var doubleSidedBuffer = new NGL.DoubleSidedBuffer( surfaceBuffer );

        this.bufferList.push( doubleSidedBuffer );

    },

    update: function( what ){

        if( this.bufferList.length === 0 ) return;

        what = what || {};

        var surfaceData = {};

        if( what[ "position" ] ){
            surfaceData[ "position" ] = this.surface.getPosition();
        }

        if( what[ "color" ] ){
            surfaceData[ "color" ] = this.surface.getColor(
                this.getColorParams()
            );
        }

        if( what[ "index" ] ){
            surfaceData[ "index" ] = this.surface.getIndex();
        }

        if( what[ "normal" ] ){
            surfaceData[ "normal" ] = this.surface.getNormal();
        }

        this.bufferList.forEach( function( buffer ){
            buffer.setAttributes( surfaceData );
        } );

    },

    setParameters: function( params, what, rebuild ){

        if( params && params[ "isolevelType" ] !== undefined &&
            this.volume
        ){

            if( this.isolevelType === "value" &&
                params[ "isolevelType" ] === "sigma"
            ){

                this.isolevel = this.volume.getSigmaForValue(
                    this.isolevel
                );

            }else if( this.isolevelType === "sigma" &&
                params[ "isolevelType" ] === "value"
            ){

                this.isolevel = this.volume.getValueForSigma(
                    this.isolevel
                );

            }

            this.isolevelType = params[ "isolevelType" ];

        }

        if( params && params[ "boxCenter" ] ){
            this.boxCenter.copy( params[ "boxCenter" ] );
            delete params[ "boxCenter" ];
        }

        NGL.Representation.prototype.setParameters.call(
            this, params, what, rebuild
        );

        if( this.volume ){
            this.volume.getBox( this.boxCenter, this.boxSize, this.box );
        }

        if( this.surface && (
                params[ "isolevel" ] !== undefined ||
                params[ "smooth" ] !== undefined ||
                params[ "boxSize" ] !== undefined ||
                ( this.boxSize > 0 &&
                    !this.__box.equals( this.box ) )
            )
        ){
            this.build( {
                "__update": {
                    "position": true,
                    "color": true,
                    "index": true,
                    "normal": true
                }
            } );
        }

        return this;

    },

    dispose: function(){

        this.viewer.signals.orientationChanged.remove(
            this.setBox
        );

        NGL.Representation.prototype.dispose.call( this );

    }

} );


NGL.DotRepresentation = function( surface, viewer, params ){

    NGL.Representation.call( this, surface, viewer, params );

    if( surface instanceof NGL.Volume ){
        this.surface = undefined;
        this.volume = surface;
    }else{
        this.surface = surface;
        this.volume = undefined;
    }

    this.build();

};

NGL.DotRepresentation.prototype = NGL.createObject(

    NGL.Representation.prototype, {

    constructor: NGL.DotRepresentation,

    type: "dot",

    parameters: Object.assign( {

        thresholdType: {
            type: "select", rebuild: true, options: {
                "value": "value", "sigma": "sigma"
            }
        },
        thresholdMin: {
            type: "number", precision: 3, max: Infinity, min: -Infinity, rebuild: true
        },
        thresholdMax: {
            type: "number", precision: 3, max: Infinity, min: -Infinity, rebuild: true
        },
        thresholdOut: {
            type: "boolean", rebuild: true
        },
        dotType: {
            type: "select", rebuild: true, options: {
                "": "",
                "sphere": "sphere",
                "point": "point"
            }
        },
        radiusType: {
            type: "select", options: {
                "": "",
                "value": "value",
                "abs-value": "abs-value",
                "value-min": "value-min",
                "deviation": "deviation",
                "size": "size"
            }
        },
        radius: {
            type: "number", precision: 3, max: 10.0, min: 0.001, property: "size"
        },
        scale: {
            type: "number", precision: 3, max: 10.0, min: 0.001
        },
        sphereDetail: {
            type: "integer", max: 3, min: 0, rebuild: "impostor"
        },

        pointSize: {
            type: "number", precision: 1, max: 100, min: 0, buffer: true
        },
        sizeAttenuation: {
            type: "boolean", buffer: true
        },
        sortParticles: {
            type: "boolean", rebuild: true
        },
        useTexture: {
            type: "boolean", buffer: true
        },
        alphaTest: {
            type: "range", step: 0.001, max: 1, min: 0, buffer: true
        },
        forceTransparent: {
            type: "boolean", buffer: true
        },

    }, NGL.Representation.prototype.parameters, {

        colorScheme: {
            type: "select", update: "color", options: {
                "": "",
                "value": "value",
                "uniform": "uniform",
                // "value-min": "value-min",
                // "deviation": "deviation",
                // "size": "size"
            }
        },

    } ),

    defaultSize: 0.1,

    init: function( params ){

        var p = params || {};
        p.colorScheme = p.colorScheme || "uniform";
        p.colorValue = p.colorValue || 0xDDDDDD;

        this.disableImpostor = p.disableImpostor || false;

        if( p.quality === "low" ){
            this.sphereDetail = 0;
        }else if( p.quality === "medium" ){
            this.sphereDetail = 1;
        }else if( p.quality === "high" ){
            this.sphereDetail = 2;
        }else{
            this.sphereDetail = p.sphereDetail || 1;
        }

        this.thresholdType  = p.thresholdType !== undefined ? p.thresholdType : "sigma";
        this.thresholdMin = p.thresholdMin !== undefined ? p.thresholdMin : 2.0;
        this.thresholdMax = p.thresholdMax !== undefined ? p.thresholdMax : Infinity;
        this.thresholdOut = p.thresholdOut !== undefined ? p.thresholdOut : false;
        this.dotType = p.dotType !== undefined ? p.dotType : "point";
        this.radius = p.radius !== undefined ? p.radius : 0.1;
        this.scale = p.scale !== undefined ? p.scale : 1.0;

        this.pointSize = p.pointSize || 1;
        this.sizeAttenuation = p.sizeAttenuation !== undefined ? p.sizeAttenuation : true;
        this.sortParticles = p.sortParticles !== undefined ? p.sortParticles : false;
        this.useTexture = p.useTexture !== undefined ? p.useTexture : false;
        this.alphaTest = p.alphaTest !== undefined ? p.alphaTest : 0.5;
        this.forceTransparent = p.forceTransparent !== undefined ? p.forceTransparent : false;

        NGL.Representation.prototype.init.call( this, p );

    },

    attach: function( callback ){

        this.bufferList.forEach( function( buffer ){

            this.viewer.add( buffer );

        }, this );

        this.setVisibility( this.visible );

        callback();

    },

    create: function(){

        var position, color, size, pickingColor;

        if( this.volume ){

            var thresholdMin, thresholdMax;

            if( this.thresholdType === "sigma" ){
                thresholdMin = this.volume.getValueForSigma( this.thresholdMin );
                thresholdMax = this.volume.getValueForSigma( this.thresholdMax );
            }else{
                thresholdMin = this.thresholdMin;
                thresholdMax = this.thresholdMax;
            }
            this.volume.filterData( thresholdMin, thresholdMax, this.thresholdOut );

            position = this.volume.getDataPosition();
            color = this.volume.getDataColor( this.getColorParams() );
            size = this.volume.getDataSize( this.radius, this.scale );
            pickingColor = this.volume.getPickingDataColor( this.getColorParams() );

        }else{

            position = this.surface.getPosition();
            color = this.surface.getColor( this.getColorParams() );
            size = this.surface.getSize( this.radius, this.scale );
            pickingColor = this.surface.getPickingColor( this.getColorParams() );

        }

        if( this.dotType === "sphere" ){

            this.dotBuffer = new NGL.SphereBuffer(
                position,
                color,
                size,
                pickingColor,
                this.getBufferParams( {
                    sphereDetail: this.sphereDetail,
                    dullInterior: false
                } ),
                this.disableImpostor
            );

        }else{

            this.dotBuffer = new NGL.PointBuffer(
                position,
                color,
                this.getBufferParams( {
                    pointSize: this.pointSize,
                    sizeAttenuation: this.sizeAttenuation,
                    sortParticles: this.sortParticles,
                    useTexture: this.useTexture,
                    alphaTest: this.alphaTest,
                    forceTransparent: this.forceTransparent
                } )
            );

        }

        this.bufferList.push( this.dotBuffer );

    },

    update: function( what ){

        if( this.bufferList.length === 0 ) return;

        what = what || {};

        var dotData = {};

        if( what[ "color" ] ){

            if( this.volume ){

                dotData[ "color" ] = this.volume.getDataColor(
                    this.getColorParams()
                );

            }else{

                dotData[ "color" ] = this.surface.getColor(
                    this.getColorParams()
                );

            }

        }

        if( this.dotType === "sphere" && ( what[ "radius" ] || what[ "scale" ] ) ){

            if( this.volume ){

                dotData[ "radius" ] = this.volume.getDataSize(
                    this.radius, this.scale
                );

            }else{

                dotData[ "radius" ] = this.surface.getSize(
                    this.radius, this.scale
                );

            }

        }

        this.dotBuffer.setAttributes( dotData );

    },

    setParameters: function( params, what, rebuild ){

        what = what || {};

        if( params && params[ "thresholdType" ] !== undefined &&
            this.volume instanceof NGL.Volume
        ){

            if( this.thresholdType === "value" &&
                params[ "thresholdType" ] === "sigma"
            ){

                this.thresholdMin = this.volume.getSigmaForValue(
                    this.thresholdMin
                );
                this.thresholdMax = this.volume.getSigmaForValue(
                    this.thresholdMax
                );

            }else if( this.thresholdType === "sigma" &&
                params[ "thresholdType" ] === "value"
            ){

                this.thresholdMin = this.volume.getValueForSigma(
                    this.thresholdMin
                );
                this.thresholdMax = this.volume.getValueForSigma(
                    this.thresholdMax
                );

            }

            this.thresholdType = params[ "thresholdType" ];

        }

        if( params && params[ "radiusType" ] !== undefined ){

            if( params[ "radiusType" ] === "radius" ){
                this.radius = this.defaultSize;
            }else{
                this.radius = params[ "radiusType" ];
            }
            what[ "radius" ] = true;
            if( this.dotType === "sphere" &&
                ( !NGL.extensionFragDepth || this.disableImpostor )
            ){
                rebuild = true;
            }

        }

        if( params && params[ "radius" ] !== undefined ){

            what[ "radius" ] = true;
            if( this.dotType === "sphere" &&
                ( !NGL.extensionFragDepth || this.disableImpostor )
            ){
                rebuild = true;
            }

        }

        if( params && params[ "scale" ] !== undefined ){

            what[ "scale" ] = true;
            if( this.dotType === "sphere" &&
                ( !NGL.extensionFragDepth || this.disableImpostor )
            ){
                rebuild = true;
            }

        }

        NGL.Representation.prototype.setParameters.call(
            this, params, what, rebuild
        );

        return this;

    }

} );


/////////////////////////
// Representation types

( function(){

    NGL.representationTypes = {};
    var reprList = [];

    // find structure representations

    for( var key in NGL ){

        var val = NGL[ key ];

        if( val.prototype instanceof NGL.StructureRepresentation &&
            val.prototype.type
        ){

            reprList.push( val );

        }

    }

    // sort by representation type (i.e. name)

    reprList.sort( function( a, b ){

            return a.prototype.type.localeCompare( b.prototype.type );

    } ).forEach( function( repr ){

        NGL.representationTypes[ repr.prototype.type ] = repr;

    } );

} )();<|MERGE_RESOLUTION|>--- conflicted
+++ resolved
@@ -3573,13 +3573,12 @@
 
         what = what || {};
 
-<<<<<<< HEAD
         if( params && params[ "filterSele" ] ){
             what[ "index" ] = true;
-=======
+        }
+
         if( params && params[ "volume" ] !== undefined ){
             what[ "color" ] = true;
->>>>>>> f93ae931
         }
 
         NGL.StructureRepresentation.prototype.setParameters.call(
